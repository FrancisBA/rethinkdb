# Copyright 2010-2012 RethinkDB, all rights reserved.

__all__ = ['connect', 'Connection', 'Cursor']

import socket
import struct

import ql2_pb2 as p
<<<<<<< HEAD

from errors import *

class Cursor:
=======

from errors import *

class Cursor(object):
>>>>>>> f164c8cb
    def __init__(self, conn, query, term, chunk, complete):
        self.chunks = [chunk]
        self.conn = conn
        self.query = query
        self.term = term
        self.end_flag = complete
<<<<<<< HEAD

    def _read_more(self):
        if self.end_flag:
            return False
        other = self.conn._continue(self.query, self.term)
        self.chunks.extend(other.chunks)
        self.end_flag = other.end_flag
        return True

    def __iter__(self):
        while len(self.chunks) > 0 or not self.end_flag:

            if len(self.chunks) == 0:
                self._read_more()

            for row in self.chunks[0]:
                yield row
            del self.chunks[0]

    def close(self):
        self.conn._end(self.query, self.term)

class Connection():

=======

    def _read_more(self):
        if self.end_flag:
            return False
        other = self.conn._continue(self.query, self.term)
        self.chunks.extend(other.chunks)
        self.end_flag = other.end_flag
        return True

    def __iter__(self):
        while len(self.chunks) > 0 or not self.end_flag:

            if len(self.chunks) == 0:
                self._read_more()

            for row in self.chunks[0]:
                yield row
            del self.chunks[0]

    def close(self):
        self.conn._end(self.query, self.term)

class Connection(object):
    repl_connection = None

>>>>>>> f164c8cb
    def __init__(self, host, port, db='test'):
        self.socket = None
        self.host = host
        self.port = port
        self.next_token = 1
        self.db = DB(db)
        self.reconnect()

    def __enter__(self):
        return self

    def __exit__(self, type, value, traceback):
        self.close()

    def use(self, db):
        self.db = DB(db)

    def reconnect(self):
        self.close()
        try:
            self.socket = socket.create_connection((self.host, self.port))
        except Exception as err:
            raise RqlDriverError("Could not connect to %s:%s." % (self.host, self.port))

        self.socket.sendall(struct.pack("<L", p.VersionDummy.V0_1))

    def close(self):
        if self.socket:
            self.socket.shutdown(socket.SHUT_RDWR)
            self.socket.close()
            self.socket = None

<<<<<<< HEAD
=======
    # Not thread safe. Sets this connection as global state that will be used
    # by subsequence calls to `query.run`. Useful for trying out RethinkDB in
    # a Python repl environment.
    def repl(self):
        Connection.repl_connection = self
        return self

>>>>>>> f164c8cb
    def _start(self, term, **global_opt_args):
        token = self.next_token
        self.next_token += 1

        # Construct query
        query = p.Query()
        query.type = p.Query.START
        query.token = token

        # Set global opt args
        if not 'db' in global_opt_args:
            if self.db:
                global_opt_args['db'] = self.db

        for k,v in global_opt_args.iteritems():
            pair = query.global_optargs.add()
            pair.key = k
            expr(v).build(pair.val)

        # Compile query to protobuf
        term.build(query.query)
        return self._send_query(query, term)

    def _continue(self, orig_query, orig_term):
        query = p.Query()
        query.type = p.Query.CONTINUE
        query.token = orig_query.token
        return self._send_query(query, orig_term)

    def _end(self, orig_query, orig_term):
        query = p.Query()
        query.type = p.Query.END
        query.token = orig_query.token
        return self._send_query(query, orig_term)

    def _send_query(self, query, term):

        # Error if this connection has closed
        if not self.socket:
            raise RqlDriverError("Connection is closed.")

        # Send protobuf
        query_protobuf = query.SerializeToString()
        query_header = struct.pack("<L", len(query_protobuf))
        self.socket.sendall(query_header + query_protobuf)

        # Get response
        response_header = self.socket.recv(4)
        if len(response_header) == 0:
            raise RqlDriverError("Connection is closed.")

        (response_len,) = struct.unpack("<L", response_header)
        response_protobuf = self.socket.recv(response_len)
        if len(response_protobuf) == 0:
            raise RqlDriverError("Connection is closed.")

        # Construct response
<<<<<<< HEAD
        response = p.Response2()
        response.ParseFromString(response_protobuf)

        # Error responses
        if response.type is p.Response2.RUNTIME_ERROR:
=======
        response = p.Response()
        response.ParseFromString(response_protobuf)

        # Error responses
        if response.type is p.Response.RUNTIME_ERROR:
>>>>>>> f164c8cb
            message = Datum.deconstruct(response.response[0])
            backtrace = response.backtrace
            frames = backtrace.frames or []
            raise RqlRuntimeError(message, term, frames)
<<<<<<< HEAD
        elif response.type is p.Response2.COMPILE_ERROR:
=======
        elif response.type is p.Response.COMPILE_ERROR:
>>>>>>> f164c8cb
            message = Datum.deconstruct(response.response[0])
            backtrace = response.backtrace
            frames = backtrace.frames or []
            raise RqlCompileError(message, term, frames)
<<<<<<< HEAD
        elif response.type is p.Response2.CLIENT_ERROR:
=======
        elif response.type is p.Response.CLIENT_ERROR:
>>>>>>> f164c8cb
            message = Datum.deconstruct(response.response[0])
            backtrace = response.backtrace
            frames = backtrace.frames or []
            raise RqlClientError(message, term, frames)

        # Sequence responses
<<<<<<< HEAD
        if response.type is p.Response2.SUCCESS_PARTIAL or response.type is p.Response2.SUCCESS_SEQUENCE:
            chunk = [Datum.deconstruct(datum) for datum in response.response]
            return Cursor(self, query, term, chunk, response.type is p.Response2.SUCCESS_SEQUENCE)

        # Atom response
        if response.type is p.Response2.SUCCESS_ATOM:
=======
        if response.type is p.Response.SUCCESS_PARTIAL or response.type is p.Response.SUCCESS_SEQUENCE:
            chunk = [Datum.deconstruct(datum) for datum in response.response]
            return Cursor(self, query, term, chunk, response.type is p.Response.SUCCESS_SEQUENCE)

        # Atom response
        if response.type is p.Response.SUCCESS_ATOM:
>>>>>>> f164c8cb
            return Datum.deconstruct(response.response[0])

def connect(host='localhost', port=28015):
    return Connection(host, port)

from ast import Datum, DB
from query import expr<|MERGE_RESOLUTION|>--- conflicted
+++ resolved
@@ -6,49 +6,16 @@
 import struct
 
 import ql2_pb2 as p
-<<<<<<< HEAD
-
-from errors import *
-
-class Cursor:
-=======
 
 from errors import *
 
 class Cursor(object):
->>>>>>> f164c8cb
     def __init__(self, conn, query, term, chunk, complete):
         self.chunks = [chunk]
         self.conn = conn
         self.query = query
         self.term = term
         self.end_flag = complete
-<<<<<<< HEAD
-
-    def _read_more(self):
-        if self.end_flag:
-            return False
-        other = self.conn._continue(self.query, self.term)
-        self.chunks.extend(other.chunks)
-        self.end_flag = other.end_flag
-        return True
-
-    def __iter__(self):
-        while len(self.chunks) > 0 or not self.end_flag:
-
-            if len(self.chunks) == 0:
-                self._read_more()
-
-            for row in self.chunks[0]:
-                yield row
-            del self.chunks[0]
-
-    def close(self):
-        self.conn._end(self.query, self.term)
-
-class Connection():
-
-=======
 
     def _read_more(self):
         if self.end_flag:
@@ -74,7 +41,6 @@
 class Connection(object):
     repl_connection = None
 
->>>>>>> f164c8cb
     def __init__(self, host, port, db='test'):
         self.socket = None
         self.host = host
@@ -107,8 +73,6 @@
             self.socket.close()
             self.socket = None
 
-<<<<<<< HEAD
-=======
     # Not thread safe. Sets this connection as global state that will be used
     # by subsequence calls to `query.run`. Useful for trying out RethinkDB in
     # a Python repl environment.
@@ -116,7 +80,6 @@
         Connection.repl_connection = self
         return self
 
->>>>>>> f164c8cb
     def _start(self, term, **global_opt_args):
         token = self.next_token
         self.next_token += 1
@@ -174,58 +137,33 @@
             raise RqlDriverError("Connection is closed.")
 
         # Construct response
-<<<<<<< HEAD
-        response = p.Response2()
-        response.ParseFromString(response_protobuf)
-
-        # Error responses
-        if response.type is p.Response2.RUNTIME_ERROR:
-=======
         response = p.Response()
         response.ParseFromString(response_protobuf)
 
         # Error responses
         if response.type is p.Response.RUNTIME_ERROR:
->>>>>>> f164c8cb
             message = Datum.deconstruct(response.response[0])
             backtrace = response.backtrace
             frames = backtrace.frames or []
             raise RqlRuntimeError(message, term, frames)
-<<<<<<< HEAD
-        elif response.type is p.Response2.COMPILE_ERROR:
-=======
         elif response.type is p.Response.COMPILE_ERROR:
->>>>>>> f164c8cb
             message = Datum.deconstruct(response.response[0])
             backtrace = response.backtrace
             frames = backtrace.frames or []
             raise RqlCompileError(message, term, frames)
-<<<<<<< HEAD
-        elif response.type is p.Response2.CLIENT_ERROR:
-=======
         elif response.type is p.Response.CLIENT_ERROR:
->>>>>>> f164c8cb
             message = Datum.deconstruct(response.response[0])
             backtrace = response.backtrace
             frames = backtrace.frames or []
             raise RqlClientError(message, term, frames)
 
         # Sequence responses
-<<<<<<< HEAD
-        if response.type is p.Response2.SUCCESS_PARTIAL or response.type is p.Response2.SUCCESS_SEQUENCE:
-            chunk = [Datum.deconstruct(datum) for datum in response.response]
-            return Cursor(self, query, term, chunk, response.type is p.Response2.SUCCESS_SEQUENCE)
-
-        # Atom response
-        if response.type is p.Response2.SUCCESS_ATOM:
-=======
         if response.type is p.Response.SUCCESS_PARTIAL or response.type is p.Response.SUCCESS_SEQUENCE:
             chunk = [Datum.deconstruct(datum) for datum in response.response]
             return Cursor(self, query, term, chunk, response.type is p.Response.SUCCESS_SEQUENCE)
 
         # Atom response
         if response.type is p.Response.SUCCESS_ATOM:
->>>>>>> f164c8cb
             return Datum.deconstruct(response.response[0])
 
 def connect(host='localhost', port=28015):
