--- conflicted
+++ resolved
@@ -28,12 +28,8 @@
 .SILENT:
 
 $(JS_DRIVER): ../../build/packages/js/.
-<<<<<<< HEAD
 	test -d node_modules/rethinkdb/ || mkdir -p node_modules
-=======
-	test -d node_modules || mkdir node_modules
->>>>>>> e997aac6
-	npm install ../../build/packages/js
+	npm -d install ../../build/packages/js
 
 .PHONY: run
 run: $(TEST_FILES) cursor connect
