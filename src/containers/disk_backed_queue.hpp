--- conflicted
+++ resolved
@@ -2,18 +2,6 @@
 #ifndef CONTAINERS_DISK_BACKED_QUEUE_HPP_
 #define CONTAINERS_DISK_BACKED_QUEUE_HPP_
 
-<<<<<<< HEAD
-// RSI: Rename to DBQ_MAX_REF_SIZE or something.
-#define MAX_REF_SIZE 251
-
-#include <string>
-#include <vector>
-
-#include "buffer_cache/serialize_onto_blob.hpp"
-#include "concurrency/fifo_checker.hpp"
-#include "concurrency/mutex.hpp"
-#include "containers/buffer_group.hpp"
-=======
 #include <string>
 #include <vector>
 
@@ -21,19 +9,13 @@
 #include "concurrency/mutex.hpp"
 #include "containers/buffer_group.hpp"
 #include "containers/archive/buffer_group_stream.hpp"
->>>>>>> 1db2f996
 #include "containers/archive/vector_stream.hpp"
 #include "containers/scoped.hpp"
 #include "perfmon/core.hpp"
 #include "serializer/types.hpp"
 
-<<<<<<< HEAD
-class alt_cache_t;
-class alt_txn_t;
-=======
 class cache_t;
 class txn_t;
->>>>>>> 1db2f996
 class io_backender_t;
 class perfmon_collection_t;
 
@@ -75,13 +57,8 @@
     int64_t size();
 
 private:
-<<<<<<< HEAD
-    void add_block_to_head(alt_txn_t *txn);
-    void remove_block_from_tail(alt_txn_t *txn);
-=======
     void add_block_to_head(txn_t *txn);
     void remove_block_from_tail(txn_t *txn);
->>>>>>> 1db2f996
 
     mutex_t mutex;
 
@@ -97,7 +74,7 @@
     // The end we pop from.
     block_id_t tail_block_id;
     scoped_ptr_t<standard_serializer_t> serializer;
-    scoped_ptr_t<alt_cache_t> cache;
+    scoped_ptr_t<cache_t> cache;
 
     DISABLE_COPYING(internal_disk_backed_queue_t);
 };
