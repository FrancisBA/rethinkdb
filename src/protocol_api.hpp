--- conflicted
+++ resolved
@@ -557,11 +557,7 @@
         rassert(region_is_superset(get_region(), metainfo_checker.get_domain()));
         rassert(region_is_superset(get_region(), new_metainfo.get_domain()));
 
-<<<<<<< HEAD
-        store_view->write(DEBUG_ONLY(metainfo_checker, ) new_metainfo, write, response, disk_ack_signal, timestamp, order_token, token, interruptor);
-=======
-        store_view->write(DEBUG_ONLY(metainfo_checker, ) new_metainfo, write, response, timestamp, order_token, token_pair, interruptor);
->>>>>>> 462e6bb0
+        store_view->write(DEBUG_ONLY(metainfo_checker, ) new_metainfo, write, response, disk_ack_signal, timestamp, order_token, token_pair, interruptor);
     }
 
     // TODO: Make this take protocol_t::progress_t again (or maybe a
