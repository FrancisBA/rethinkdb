--- conflicted
+++ resolved
@@ -77,13 +77,8 @@
 void backfill_receiver_t::send(scoped_malloc<net_delete_t>& msg) {
     order_token_t token = order_source.check_in();
     store_key_t key(msg->key_size, msg->key);
-<<<<<<< HEAD
     // debugf("recv realtime_delete(%.*s)\n", key.size, key.contents);
-    cb->realtime_delete_key(key, msg->timestamp);
-=======
-    debugf("recv realtime_delete(%.*s)\n", key.size, key.contents);
     cb->realtime_delete_key(key, msg->timestamp, token);
->>>>>>> 03c93ec6
 }
 
 void backfill_receiver_t::send(scoped_malloc<net_backfill_delete_t>& msg) {
@@ -93,14 +88,9 @@
 }
 
 void backfill_receiver_t::send(scoped_malloc<net_nop_t>& message) {
-<<<<<<< HEAD
+    order_token_t token = order_source.check_in();
     // debugf("recv realtime_time_barrier()\n");
-    cb->realtime_time_barrier(message->timestamp);
-=======
-    order_token_t token = order_source.check_in();
-    debugf("recv realtime_time_barrier()\n");
     cb->realtime_time_barrier(message->timestamp, token);
->>>>>>> 03c93ec6
 }
 
 }