--- conflicted
+++ resolved
@@ -35,19 +35,10 @@
       io_backender_(io_backender), base_path_(base_path),
       perfmon_collection_membership(parent_perfmon_collection, &perfmon_collection, perfmon_name)
 {
-<<<<<<< HEAD
-    // TODO: Don't specify cache dynamic config here.
-    // RSI: ^^ Then where?
-    {
-        alt_cache_config_t config;
-        config.page_config.memory_limit = cache_target;
-        cache.init(new alt_cache_t(serializer, config, &perfmon_collection));
-=======
     {
         alt_cache_config_t config;
         config.page_config.memory_limit = cache_target;
         cache.init(new cache_t(serializer, config, &perfmon_collection));
->>>>>>> 1db2f996
     }
 
     if (create) {
@@ -55,19 +46,11 @@
             // RSI: Here (and elsewhere) we emulate the old cache_t::create behavior.
             // Shouldn't btree_slice_t::create handle this?  It basically does,
             // actually.
-<<<<<<< HEAD
-            alt_txn_t superblock_creation(cache.get(), write_durability_t::HARD,
-                                          repli_timestamp_t::distant_past, 1);
-            alt_buf_lock_t superblock(&superblock_creation, SUPERBLOCK_ID,
-                                      alt_create_t::create);
-            alt_buf_write_t write(&superblock);
-=======
             txn_t superblock_creation(cache.get(), write_durability_t::HARD,
                                           repli_timestamp_t::distant_past, 1);
             buf_lock_t superblock(&superblock_creation, SUPERBLOCK_ID,
                                   alt_create_t::create);
             buf_write_t write(&superblock);
->>>>>>> 1db2f996
             memset(write.get_data_write(), 0, cache->max_block_size().value());
         }
 
@@ -92,33 +75,17 @@
         read_token_pair_t token_pair;
         store_view_t<protocol_t>::new_read_token_pair(&token_pair);
 
-<<<<<<< HEAD
-        scoped_ptr_t<alt_txn_t> txn;
-=======
         scoped_ptr_t<txn_t> txn;
->>>>>>> 1db2f996
         scoped_ptr_t<real_superblock_t> superblock;
         acquire_superblock_for_read(&token_pair.main_read_token, &txn,
                                     &superblock, &dummy_interruptor, false);
 
-<<<<<<< HEAD
-        // RSI: It would be cool if acquire_sindex_block_for_read was interruptible
-        // (it used to take an interruptor, I don't know what for).
-        scoped_ptr_t<alt_buf_lock_t> sindex_block;
-        acquire_sindex_block_for_read(superblock->expose_buf(),
-                                      &sindex_block,
-                                      superblock->get_sindex_block_id());
-
-        std::map<std::string, secondary_index_t> sindexes;
-        get_secondary_indexes(sindex_block.get(), &sindexes);
-=======
         buf_lock_t sindex_block
             = acquire_sindex_block_for_read(superblock->expose_buf(),
                                             superblock->get_sindex_block_id());
 
         std::map<std::string, secondary_index_t> sindexes;
         get_secondary_indexes(&sindex_block, &sindexes);
->>>>>>> 1db2f996
 
         for (auto it = sindexes.begin(); it != sindexes.end(); ++it) {
             secondary_index_slices.insert(it->first,
@@ -145,11 +112,7 @@
         signal_t *interruptor)
         THROWS_ONLY(interrupted_exc_t) {
     assert_thread();
-<<<<<<< HEAD
-    scoped_ptr_t<alt_txn_t> txn;
-=======
     scoped_ptr_t<txn_t> txn;
->>>>>>> 1db2f996
     scoped_ptr_t<real_superblock_t> superblock;
 
     acquire_superblock_for_read(&token_pair->main_read_token, &txn, &superblock,
@@ -177,11 +140,7 @@
         THROWS_ONLY(interrupted_exc_t) {
     assert_thread();
 
-<<<<<<< HEAD
-    scoped_ptr_t<alt_txn_t> txn;
-=======
     scoped_ptr_t<txn_t> txn;
->>>>>>> 1db2f996
     scoped_ptr_t<real_superblock_t> real_superblock;
     const int expected_change_count = 2; // FIXME: this is incorrect, but will do for now
     acquire_superblock_for_write(timestamp.to_repli_timestamp(),
@@ -206,16 +165,6 @@
         THROWS_ONLY(interrupted_exc_t) {
     assert_thread();
 
-<<<<<<< HEAD
-    scoped_ptr_t<alt_txn_t> txn;
-    scoped_ptr_t<real_superblock_t> superblock;
-    acquire_superblock_for_backfill(&token_pair->main_read_token, &txn, &superblock, interruptor);
-
-    scoped_ptr_t<alt_buf_lock_t> sindex_block;
-    // RSI: This used to be interruptible (to some degree).
-    acquire_sindex_block_for_read(superblock->expose_buf(),
-                                  &sindex_block, superblock->get_sindex_block_id());
-=======
     scoped_ptr_t<txn_t> txn;
     scoped_ptr_t<real_superblock_t> superblock;
     acquire_superblock_for_backfill(&token_pair->main_read_token, &txn, &superblock, interruptor);
@@ -223,17 +172,12 @@
     buf_lock_t sindex_block
         = acquire_sindex_block_for_read(superblock->expose_buf(),
                                         superblock->get_sindex_block_id());
->>>>>>> 1db2f996
 
     region_map_t<protocol_t, binary_blob_t> unmasked_metainfo;
     get_metainfo_internal(superblock->get(), &unmasked_metainfo);
     region_map_t<protocol_t, binary_blob_t> metainfo = unmasked_metainfo.mask(start_point.get_domain());
     if (send_backfill_cb->should_backfill(metainfo)) {
-<<<<<<< HEAD
-        protocol_send_backfill(start_point, send_backfill_cb, superblock.get(), sindex_block.get(), btree.get(), progress, interruptor);
-=======
         protocol_send_backfill(start_point, send_backfill_cb, superblock.get(), &sindex_block, btree.get(), progress, interruptor);
->>>>>>> 1db2f996
         return true;
     }
     return false;
@@ -247,11 +191,7 @@
         THROWS_ONLY(interrupted_exc_t) {
     assert_thread();
 
-<<<<<<< HEAD
-    scoped_ptr_t<alt_txn_t> txn;
-=======
     scoped_ptr_t<txn_t> txn;
->>>>>>> 1db2f996
     scoped_ptr_t<real_superblock_t> superblock;
     const int expected_change_count = 1; // FIXME: this is probably not correct
 
@@ -281,11 +221,7 @@
         THROWS_ONLY(interrupted_exc_t) {
     assert_thread();
 
-<<<<<<< HEAD
-    scoped_ptr_t<alt_txn_t> txn;
-=======
     scoped_ptr_t<txn_t> txn;
->>>>>>> 1db2f996
     scoped_ptr_t<real_superblock_t> superblock;
 
     // We're passing 2 for the expected_change_count based on the
@@ -314,11 +250,7 @@
 }
 
 template <class protocol_t>
-<<<<<<< HEAD
-void btree_store_t<protocol_t>::lock_sindex_queue(alt_buf_lock_t *sindex_block,
-=======
 void btree_store_t<protocol_t>::lock_sindex_queue(buf_lock_t *sindex_block,
->>>>>>> 1db2f996
                                                   mutex_t::acq_t *acq) {
     assert_thread();
     // RSI (for sam): Review this conversation and the code and learn how everything
@@ -416,29 +348,6 @@
 // KSI: If we're going to have these functions at all, we could just pass the
 // real_superblock_t directly.
 template <class protocol_t>
-<<<<<<< HEAD
-void btree_store_t<protocol_t>::acquire_sindex_block_for_read(
-        alt_buf_parent_t parent,
-        scoped_ptr_t<alt_buf_lock_t> *sindex_block_out,
-        block_id_t sindex_block_id)
-    THROWS_ONLY(interrupted_exc_t) {
-
-    /* Finally acquire the block. */
-    sindex_block_out->init(new alt_buf_lock_t(parent, sindex_block_id,
-                                              alt_access_t::read));
-}
-
-template <class protocol_t>
-void btree_store_t<protocol_t>::acquire_sindex_block_for_write(
-        alt_buf_parent_t parent,
-        scoped_ptr_t<alt_buf_lock_t> *sindex_block_out,
-        block_id_t sindex_block_id)
-    THROWS_ONLY(interrupted_exc_t) {  // RSI: This no longer throws an interrupted_exc_t.
-
-    /* Finally acquire the block. */
-    sindex_block_out->init(new alt_buf_lock_t(parent, sindex_block_id,
-                                              alt_access_t::write));
-=======
 buf_lock_t btree_store_t<protocol_t>::acquire_sindex_block_for_read(
         buf_parent_t parent,
         block_id_t sindex_block_id) {
@@ -450,7 +359,6 @@
         buf_parent_t parent,
         block_id_t sindex_block_id) {
     return buf_lock_t(parent, sindex_block_id, alt_access_t::write);
->>>>>>> 1db2f996
 }
 
 template <class region_map_t>
@@ -469,27 +377,14 @@
 bool btree_store_t<protocol_t>::add_sindex(
         const std::string &id,
         const secondary_index_t::opaque_definition_t &definition,
-<<<<<<< HEAD
-        alt_buf_lock_t *sindex_block)
-    THROWS_ONLY(interrupted_exc_t) {
-    // RSI: This function can't throw an interrupted_exc_t, can it?
-
-=======
         buf_lock_t *sindex_block) {
->>>>>>> 1db2f996
     secondary_index_t sindex;
     if (::get_secondary_index(sindex_block, id, &sindex)) {
         return false; // sindex was already created
     } else {
         {
-<<<<<<< HEAD
-            alt_buf_lock_t sindex_superblock(sindex_block,
-                                             alt_create_t::create);
-            sindex.superblock = sindex_superblock.get_block_id();
-=======
             buf_lock_t sindex_superblock(sindex_block, alt_create_t::create);
             sindex.superblock = sindex_superblock.block_id();
->>>>>>> 1db2f996
             /* The buf lock is destroyed here which is important becase it allows
              * us to reacquire later when we make a btree_store. */
         }
@@ -502,11 +397,7 @@
          * it... on the other hand this code isn't exactly idiot proof even
          * with that. */
         btree_slice_t::create(sindex.superblock,
-<<<<<<< HEAD
-                              alt_buf_parent_t(sindex_block),
-=======
                               buf_parent_t(sindex_block),
->>>>>>> 1db2f996
                               std::vector<char>(), std::vector<char>());
         secondary_index_slices.insert(
             id, new btree_slice_t(cache.get(), &perfmon_collection, id));
@@ -519,15 +410,9 @@
 }
 
 // RSI: There's no reason why this should work with detached sindexes.  Make this
-<<<<<<< HEAD
-// just take the alt_buf_parent_t.
-void clear_sindex(
-        alt_txn_t *txn, block_id_t superblock_id,
-=======
 // just take the buf_parent_t.  (The reason might be that it's interruptible?)
 void clear_sindex(
         txn_t *txn, block_id_t superblock_id,
->>>>>>> 1db2f996
         btree_slice_t *slice, value_sizer_t<void> *sizer,
         value_deleter_t *deleter, signal_t *interruptor) {
     /* Notice we're acquire sindex.superblock twice below which seems odd,
@@ -537,13 +422,8 @@
     {
         /* We pass the txn as a parent, this is because
          * sindex.superblock was detached and thus now has no parent. */
-<<<<<<< HEAD
-        alt_buf_lock_t sindex_superblock_lock(
-                alt_buf_parent_t(txn), superblock_id, alt_access_t::write);
-=======
         buf_lock_t sindex_superblock_lock(
                 buf_parent_t(txn), superblock_id, alt_access_t::write);
->>>>>>> 1db2f996
         real_superblock_t sindex_superblock(std::move(sindex_superblock_lock));
 
         erase_all(sizer, slice,
@@ -551,13 +431,8 @@
     }
 
     {
-<<<<<<< HEAD
-        alt_buf_lock_t sindex_superblock_lock(
-                alt_buf_parent_t(txn), superblock_id, alt_access_t::write);
-=======
         buf_lock_t sindex_superblock_lock(
                 buf_parent_t(txn), superblock_id, alt_access_t::write);
->>>>>>> 1db2f996
         sindex_superblock_lock.mark_deleted();
     }
 }
@@ -565,11 +440,7 @@
 template <class protocol_t>
 void btree_store_t<protocol_t>::set_sindexes(
         const std::map<std::string, secondary_index_t> &sindexes,
-<<<<<<< HEAD
-        alt_buf_lock_t *sindex_block,
-=======
         buf_lock_t *sindex_block,
->>>>>>> 1db2f996
         value_sizer_t<void> *sizer,
         value_deleter_t *deleter,
         std::set<std::string> *created_sindexes_out,
@@ -579,17 +450,10 @@
     std::map<std::string, secondary_index_t> existing_sindexes;
     ::get_secondary_indexes(sindex_block, &existing_sindexes);
 
-<<<<<<< HEAD
-    // RSI: This is kind of malperformant because we call clear_sindex while holding
-    // on to sindex_block.
-
-    // RSI: This is malperformant because we don't parallelize this stuff.
-=======
     // KSI: This is kind of malperformant because we call clear_sindex while holding
     // on to sindex_block.
 
     // KSI: This is malperformant because we don't parallelize this stuff.
->>>>>>> 1db2f996
 
     for (auto it = existing_sindexes.begin(); it != existing_sindexes.end(); ++it) {
         if (!std_contains(sindexes, it->first)) {
@@ -610,24 +474,14 @@
         if (!std_contains(existing_sindexes, it->first)) {
             secondary_index_t sindex(it->second);
             {
-<<<<<<< HEAD
-                alt_buf_lock_t sindex_superblock(sindex_block,
-                                                 alt_create_t::create);
-                sindex.superblock = sindex_superblock.get_block_id();
-=======
                 buf_lock_t sindex_superblock(sindex_block, alt_create_t::create);
                 sindex.superblock = sindex_superblock.block_id();
->>>>>>> 1db2f996
                 /* The buf lock is destroyed here which is important becase it allows
                  * us to reacquire later when we make a btree_store. */
             }
 
             btree_slice_t::create(sindex.superblock,
-<<<<<<< HEAD
-                                  alt_buf_parent_t(sindex_block),
-=======
                                   buf_parent_t(sindex_block),
->>>>>>> 1db2f996
                                   std::vector<char>(), std::vector<char>());
             std::string id = it->first;
             secondary_index_slices.insert(id, new btree_slice_t(cache.get(), &perfmon_collection, it->first));
@@ -643,11 +497,7 @@
 
 template <class protocol_t>
 bool btree_store_t<protocol_t>::mark_index_up_to_date(const std::string &id,
-<<<<<<< HEAD
-                                                      alt_buf_lock_t *sindex_block)
-=======
                                                       buf_lock_t *sindex_block)
->>>>>>> 1db2f996
     THROWS_NOTHING {
     secondary_index_t sindex;
     bool found = ::get_secondary_index(sindex_block, id, &sindex);
@@ -663,11 +513,7 @@
 
 template <class protocol_t>
 bool btree_store_t<protocol_t>::mark_index_up_to_date(uuid_u id,
-<<<<<<< HEAD
-                                                      alt_buf_lock_t *sindex_block)
-=======
                                                       buf_lock_t *sindex_block)
->>>>>>> 1db2f996
     THROWS_NOTHING {
     secondary_index_t sindex;
     bool found = ::get_secondary_index(sindex_block, id, &sindex);
@@ -684,11 +530,7 @@
 template <class protocol_t>
 MUST_USE bool btree_store_t<protocol_t>::drop_sindex(
         const std::string &id,
-<<<<<<< HEAD
-        alt_buf_lock_t *sindex_block,
-=======
         buf_lock_t *sindex_block,
->>>>>>> 1db2f996
         value_sizer_t<void> *sizer,
         value_deleter_t *deleter,
         signal_t *interruptor)
@@ -704,11 +546,7 @@
          * a child, it's now a parentless block. */
         sindex_block->detach_child(sindex.superblock);
         /* We need to save the txn because we are about to release this block. */
-<<<<<<< HEAD
-        alt_txn_t *txn = sindex_block->txn();
-=======
         txn_t *txn = sindex_block->txn();
->>>>>>> 1db2f996
         /* Release the sindex block so others may proceed. */
         sindex_block->reset_buf_lock();
 
@@ -722,84 +560,22 @@
     return true;
 }
 
-<<<<<<< HEAD
-template <class protocol_t>
-void btree_store_t<protocol_t>::drop_all_sindexes(
-        superblock_t *super_block,
-        value_sizer_t<void> *sizer,
-        value_deleter_t *deleter,
-        signal_t *interruptor)
-        THROWS_ONLY(interrupted_exc_t) {
-    assert_thread();
-
-    /* First get the sindex block. */
-    scoped_ptr_t<alt_buf_lock_t> sindex_block;
-    acquire_sindex_block_for_write(super_block->expose_buf(),
-                                   &sindex_block,
-                                   super_block->get_sindex_block_id());
-    /* Remove reference in the super block */
-    std::map<std::string, secondary_index_t> sindexes;
-    get_secondary_indexes(sindex_block.get(), &sindexes);
-    delete_all_secondary_indexes(sindex_block.get());
-
-    for (auto it = sindexes.begin(); it != sindexes.end(); ++it) {
-        /* After deleting the sindex from the sindex_block we can now detach it
-         * as a child, it's now a parentless block. */
-        sindex_block->detach_child(it->second.superblock);
-    }
-
-    /* We need to save the txn because we are about to release this block. */
-    alt_txn_t *txn = sindex_block->txn();
-    /* Release the sindex block so others may proceed. */
-    sindex_block->reset_buf_lock();
-
-    for (auto it = sindexes.begin(); it != sindexes.end(); ++it) {
-        /* Make sure we have a record of the slice. */
-        guarantee(std_contains(secondary_index_slices, it->first));
-        btree_slice_t *sindex_slice = &(secondary_index_slices.at(it->first));
-        clear_sindex(txn, it->second.superblock,
-                sindex_slice, sizer, deleter, interruptor);
-        secondary_index_slices.erase(it->first);
-    }
-}
-=======
->>>>>>> 1db2f996
-
-// RSI: This used to take an interruptor.
+
 template <class protocol_t>
 void btree_store_t<protocol_t>::get_sindexes(
         superblock_t *super_block,
-<<<<<<< HEAD
-        std::map<std::string, secondary_index_t> *sindexes_out)
-    THROWS_ONLY(interrupted_exc_t) {
-    // RSI: This function can't throw the interrupted_exc_t, can it?
-    scoped_ptr_t<alt_buf_lock_t> sindex_block;
-    // RSI: This call used to take the interruptor.
-    acquire_sindex_block_for_read(super_block->expose_buf(),
-                                  &sindex_block,
-                                  super_block->get_sindex_block_id());
-
-    return get_secondary_indexes(sindex_block.get(), sindexes_out);
-=======
         std::map<std::string, secondary_index_t> *sindexes_out) {
     buf_lock_t sindex_block
         = acquire_sindex_block_for_read(super_block->expose_buf(),
                                         super_block->get_sindex_block_id());
 
     return get_secondary_indexes(&sindex_block, sindexes_out);
->>>>>>> 1db2f996
 }
 
 template <class protocol_t>
 void btree_store_t<protocol_t>::get_sindexes(
-<<<<<<< HEAD
-        alt_buf_lock_t *sindex_block,
-        std::map<std::string, secondary_index_t> *sindexes_out)
-    THROWS_NOTHING {
-=======
         buf_lock_t *sindex_block,
         std::map<std::string, secondary_index_t> *sindexes_out) {
->>>>>>> 1db2f996
     return get_secondary_indexes(sindex_block, sindexes_out);
 }
 
@@ -808,22 +584,6 @@
 MUST_USE bool btree_store_t<protocol_t>::acquire_sindex_superblock_for_read(
         const std::string &id,
         block_id_t sindex_block_id,
-<<<<<<< HEAD
-        alt_buf_parent_t parent,
-        scoped_ptr_t<real_superblock_t> *sindex_sb_out,
-        std::vector<char> *opaque_definition_out)
-    THROWS_ONLY(interrupted_exc_t, sindex_not_post_constructed_exc_t) {
-    // RSI: This function can't throw the interrupted_exc_t, can it?
-    assert_thread();
-
-    /* Acquire the sindex block. */
-    scoped_ptr_t<alt_buf_lock_t> sindex_block;
-    acquire_sindex_block_for_read(parent, &sindex_block, sindex_block_id);
-
-    /* Figure out what the superblock for this index is. */
-    secondary_index_t sindex;
-    if (!::get_secondary_index(sindex_block.get(), id, &sindex)) {
-=======
         buf_parent_t parent,
         scoped_ptr_t<real_superblock_t> *sindex_sb_out,
         std::vector<char> *opaque_definition_out)
@@ -837,7 +597,6 @@
     /* Figure out what the superblock for this index is. */
     secondary_index_t sindex;
     if (!::get_secondary_index(&sindex_block, id, &sindex)) {
->>>>>>> 1db2f996
         return false;
     }
 
@@ -849,14 +608,8 @@
         throw sindex_not_post_constructed_exc_t(id);
     }
 
-<<<<<<< HEAD
-    alt_buf_lock_t superblock_lock(sindex_block.get(), sindex.superblock,
-                                   alt_access_t::read);
-    sindex_block->reset_buf_lock();
-=======
     buf_lock_t superblock_lock(&sindex_block, sindex.superblock, alt_access_t::read);
     sindex_block.reset_buf_lock();
->>>>>>> 1db2f996
     sindex_sb_out->init(new real_superblock_t(std::move(superblock_lock)));
     return true;
 }
@@ -865,22 +618,6 @@
 MUST_USE bool btree_store_t<protocol_t>::acquire_sindex_superblock_for_write(
         const std::string &id,
         block_id_t sindex_block_id,
-<<<<<<< HEAD
-        alt_buf_parent_t parent,
-        scoped_ptr_t<real_superblock_t> *sindex_sb_out)
-    THROWS_ONLY(interrupted_exc_t, sindex_not_post_constructed_exc_t) {
-    // RSI: This function can't throw the interrupted_exc_t, can it?
-    assert_thread();
-
-    /* Get the sindex block. */
-    scoped_ptr_t<alt_buf_lock_t> sindex_block;
-    // RSI: Does the callee do anything other than constructing the alt_buf_lock_t?
-    acquire_sindex_block_for_write(parent, &sindex_block, sindex_block_id);
-
-    /* Figure out what the superblock for this index is. */
-    secondary_index_t sindex;
-    if (!::get_secondary_index(sindex_block.get(), id, &sindex)) {
-=======
         buf_parent_t parent,
         scoped_ptr_t<real_superblock_t> *sindex_sb_out)
     THROWS_ONLY(sindex_not_post_constructed_exc_t) {
@@ -892,7 +629,6 @@
     /* Figure out what the superblock for this index is. */
     secondary_index_t sindex;
     if (!::get_secondary_index(&sindex_block, id, &sindex)) {
->>>>>>> 1db2f996
         return false;
     }
 
@@ -901,15 +637,9 @@
     }
 
 
-<<<<<<< HEAD
-    alt_buf_lock_t superblock_lock(sindex_block.get(), sindex.superblock,
-                                   alt_access_t::write);
-    sindex_block->reset_buf_lock();
-=======
     buf_lock_t superblock_lock(&sindex_block, sindex.superblock,
                                alt_access_t::write);
     sindex_block.reset_buf_lock();
->>>>>>> 1db2f996
     sindex_sb_out->init(new real_superblock_t(std::move(superblock_lock)));
     return true;
 }
@@ -917,19 +647,6 @@
 template <class protocol_t>
 void btree_store_t<protocol_t>::acquire_all_sindex_superblocks_for_write(
         block_id_t sindex_block_id,
-<<<<<<< HEAD
-        alt_buf_parent_t parent,
-        sindex_access_vector_t *sindex_sbs_out)
-    THROWS_ONLY(interrupted_exc_t, sindex_not_post_constructed_exc_t) {
-    // RSI: This can't throw the interrupted_exc_t, can it?
-    assert_thread();
-
-    /* Get the sindex block. */
-    scoped_ptr_t<alt_buf_lock_t> sindex_block;
-    acquire_sindex_block_for_write(parent, &sindex_block, sindex_block_id);
-
-    acquire_all_sindex_superblocks_for_write(sindex_block.get(), sindex_sbs_out);
-=======
         buf_parent_t parent,
         sindex_access_vector_t *sindex_sbs_out)
     THROWS_ONLY(sindex_not_post_constructed_exc_t) {
@@ -939,16 +656,11 @@
     buf_lock_t sindex_block = acquire_sindex_block_for_write(parent, sindex_block_id);
 
     acquire_all_sindex_superblocks_for_write(&sindex_block, sindex_sbs_out);
->>>>>>> 1db2f996
 }
 
 template <class protocol_t>
 void btree_store_t<protocol_t>::acquire_all_sindex_superblocks_for_write(
-<<<<<<< HEAD
-        alt_buf_lock_t *sindex_block,
-=======
         buf_lock_t *sindex_block,
->>>>>>> 1db2f996
         sindex_access_vector_t *sindex_sbs_out)
     THROWS_ONLY(sindex_not_post_constructed_exc_t) {
     acquire_sindex_superblocks_for_write(
@@ -959,11 +671,7 @@
 
 template <class protocol_t>
 void btree_store_t<protocol_t>::acquire_post_constructed_sindex_superblocks_for_write(
-<<<<<<< HEAD
-        alt_buf_lock_t *sindex_block,
-=======
         buf_lock_t *sindex_block,
->>>>>>> 1db2f996
         sindex_access_vector_t *sindex_sbs_out)
     THROWS_NOTHING {
     assert_thread();
@@ -989,11 +697,7 @@
 template <class protocol_t>
 bool btree_store_t<protocol_t>::acquire_sindex_superblocks_for_write(
             boost::optional<std::set<std::string> > sindexes_to_acquire, //none means acquire all sindexes
-<<<<<<< HEAD
-            alt_buf_lock_t *sindex_block,
-=======
             buf_lock_t *sindex_block,
->>>>>>> 1db2f996
             sindex_access_vector_t *sindex_sbs_out)
     THROWS_ONLY(sindex_not_post_constructed_exc_t) {
     assert_thread();
@@ -1010,11 +714,7 @@
         btree_slice_t *sindex_slice = &(secondary_index_slices.at(it->first));
         sindex_slice->assert_thread();
 
-<<<<<<< HEAD
-        alt_buf_lock_t superblock_lock(
-=======
         buf_lock_t superblock_lock(
->>>>>>> 1db2f996
                 sindex_block, it->second.superblock, alt_access_t::write);
 
         sindex_sbs_out->push_back(new
@@ -1029,11 +729,7 @@
 template <class protocol_t>
 bool btree_store_t<protocol_t>::acquire_sindex_superblocks_for_write(
             boost::optional<std::set<uuid_u> > sindexes_to_acquire, //none means acquire all sindexes
-<<<<<<< HEAD
-            alt_buf_lock_t *sindex_block,
-=======
             buf_lock_t *sindex_block,
->>>>>>> 1db2f996
             sindex_access_vector_t *sindex_sbs_out)
     THROWS_ONLY(sindex_not_post_constructed_exc_t) {
     assert_thread();
@@ -1050,11 +746,7 @@
         btree_slice_t *sindex_slice = &(secondary_index_slices.at(it->first));
         sindex_slice->assert_thread();
 
-<<<<<<< HEAD
-        alt_buf_lock_t superblock_lock(
-=======
         buf_lock_t superblock_lock(
->>>>>>> 1db2f996
                 sindex_block, it->second.superblock, alt_access_t::write);
 
         sindex_sbs_out->push_back(new
@@ -1103,11 +795,7 @@
 
     rassert(updated_metadata.get_domain() == protocol_t::region_t::universe());
 
-<<<<<<< HEAD
-    alt_buf_lock_t *sb_buf = superblock->get();
-=======
     buf_lock_t *sb_buf = superblock->get();
->>>>>>> 1db2f996
     clear_superblock_metainfo(sb_buf);
 
     for (typename region_map_t<protocol_t, binary_blob_t>::const_iterator i = updated_metadata.begin(); i != updated_metadata.end(); ++i) {
@@ -1130,31 +818,19 @@
                                                 signal_t *interruptor,
                                                 metainfo_t *out) THROWS_ONLY(interrupted_exc_t) {
     assert_thread();
-<<<<<<< HEAD
-    scoped_ptr_t<alt_txn_t> txn;
-=======
     scoped_ptr_t<txn_t> txn;
->>>>>>> 1db2f996
     scoped_ptr_t<real_superblock_t> superblock;
     acquire_superblock_for_read(token,
                                 &txn, &superblock,
                                 interruptor,
-<<<<<<< HEAD
-                                false /* RSI: christ */);
-=======
                                 false /* KSI: christ */);
->>>>>>> 1db2f996
 
     get_metainfo_internal(superblock->get(), out);
 }
 
 template <class protocol_t>
 void btree_store_t<protocol_t>::
-<<<<<<< HEAD
-get_metainfo_internal(alt_buf_lock_t *sb_buf,
-=======
 get_metainfo_internal(buf_lock_t *sb_buf,
->>>>>>> 1db2f996
                       region_map_t<protocol_t, binary_blob_t> *out)
     const THROWS_NOTHING {
     assert_thread();
@@ -1187,18 +863,10 @@
                                              signal_t *interruptor) THROWS_ONLY(interrupted_exc_t) {
     assert_thread();
 
-<<<<<<< HEAD
-    // RSI: Are there other places where we give up and use repli_timestamp_t::invalid?
-    scoped_ptr_t<alt_txn_t> txn;
-    scoped_ptr_t<real_superblock_t> superblock;
-    acquire_superblock_for_write(alt_access_t::write,
-                                 repli_timestamp_t::invalid,
-=======
     // KSI: Are there other places where we give up and use repli_timestamp_t::invalid?
     scoped_ptr_t<txn_t> txn;
     scoped_ptr_t<real_superblock_t> superblock;
     acquire_superblock_for_write(repli_timestamp_t::invalid,
->>>>>>> 1db2f996
                                  1,
                                  write_durability_t::HARD,
                                  token,
@@ -1214,11 +882,7 @@
 template <class protocol_t>
 void btree_store_t<protocol_t>::acquire_superblock_for_read(
         object_buffer_t<fifo_enforcer_sink_t::exit_read_t> *token,
-<<<<<<< HEAD
-        scoped_ptr_t<alt_txn_t> *txn_out,
-=======
         scoped_ptr_t<txn_t> *txn_out,
->>>>>>> 1db2f996
         scoped_ptr_t<real_superblock_t> *sb_out,
         signal_t *interruptor,
         bool use_snapshot)
@@ -1238,11 +902,7 @@
 template <class protocol_t>
 void btree_store_t<protocol_t>::acquire_superblock_for_backfill(
         object_buffer_t<fifo_enforcer_sink_t::exit_read_t> *token,
-<<<<<<< HEAD
-        scoped_ptr_t<alt_txn_t> *txn_out,
-=======
         scoped_ptr_t<txn_t> *txn_out,
->>>>>>> 1db2f996
         scoped_ptr_t<real_superblock_t> *sb_out,
         signal_t *interruptor)
         THROWS_ONLY(interrupted_exc_t) {
@@ -1262,35 +922,11 @@
         int expected_change_count,
         const write_durability_t durability,
         write_token_pair_t *token_pair,
-<<<<<<< HEAD
-        scoped_ptr_t<alt_txn_t> *txn_out,
-        scoped_ptr_t<real_superblock_t> *sb_out,
-        signal_t *interruptor)
-        THROWS_ONLY(interrupted_exc_t) {
-    acquire_superblock_for_write(alt_access_t::write, timestamp,
-                                 expected_change_count, durability,
-                                 token_pair, txn_out, sb_out, interruptor);
-}
-
-template <class protocol_t>
-void btree_store_t<protocol_t>::acquire_superblock_for_write(
-        alt_access_t superblock_access,
-        repli_timestamp_t timestamp,
-        int expected_change_count,
-        const write_durability_t durability,
-        write_token_pair_t *token_pair,
-        scoped_ptr_t<alt_txn_t> *txn_out,
-        scoped_ptr_t<real_superblock_t> *sb_out,
-        signal_t *interruptor)
-        THROWS_ONLY(interrupted_exc_t) {
-    acquire_superblock_for_write(superblock_access, timestamp,
-=======
         scoped_ptr_t<txn_t> *txn_out,
         scoped_ptr_t<real_superblock_t> *sb_out,
         signal_t *interruptor)
         THROWS_ONLY(interrupted_exc_t) {
     acquire_superblock_for_write(timestamp,
->>>>>>> 1db2f996
                                  expected_change_count, durability,
                                  &token_pair->main_write_token, txn_out, sb_out,
                                  interruptor);
@@ -1298,19 +934,11 @@
 
 template <class protocol_t>
 void btree_store_t<protocol_t>::acquire_superblock_for_write(
-<<<<<<< HEAD
-        alt_access_t superblock_access,
-=======
->>>>>>> 1db2f996
         repli_timestamp_t timestamp,
         int expected_change_count,
         write_durability_t durability,
         object_buffer_t<fifo_enforcer_sink_t::exit_write_t> *token,
-<<<<<<< HEAD
-        scoped_ptr_t<alt_txn_t> *txn_out,
-=======
         scoped_ptr_t<txn_t> *txn_out,
->>>>>>> 1db2f996
         scoped_ptr_t<real_superblock_t> *sb_out,
         signal_t *interruptor)
         THROWS_ONLY(interrupted_exc_t) {
@@ -1321,11 +949,7 @@
     object_buffer_t<fifo_enforcer_sink_t::exit_write_t>::destruction_sentinel_t destroyer(token);
     wait_interruptible(token->get(), interruptor);
 
-<<<<<<< HEAD
-    get_btree_superblock_and_txn(btree.get(), superblock_access,
-=======
     get_btree_superblock_and_txn(btree.get(), alt_access_t::write,
->>>>>>> 1db2f996
                                  expected_change_count, timestamp,
                                  durability, sb_out, txn_out);
 }
@@ -1345,21 +969,6 @@
     token_out->create(&main_token_sink, token);
 }
 
-<<<<<<< HEAD
-template <class protocol_t>
-void btree_store_t<protocol_t>::new_read_token_pair(read_token_pair_t *token_pair_out) {
-    assert_thread();
-    new_read_token(&(token_pair_out->main_read_token));
-}
-
-template <class protocol_t>
-void btree_store_t<protocol_t>::new_write_token_pair(write_token_pair_t *token_pair_out) {
-    assert_thread();
-    new_write_token(&(token_pair_out->main_write_token));
-}
-
-=======
->>>>>>> 1db2f996
 #include "memcached/protocol.hpp"
 template class btree_store_t<memcached_protocol_t>;
 
