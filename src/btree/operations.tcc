--- conflicted
+++ resolved
@@ -382,33 +382,5 @@
     got_superblock_t got_superblock;
     get_btree_superblock_for_reading(slice, rwi_read, token, false, &got_superblock, txn_out);
 
-<<<<<<< HEAD
     find_keyvalue_location_for_read(txn_out.get(), &got_superblock, key, kv_location_out);
-=======
-    find_keyvalue_location_for_read(&got_superblock, key, kv_location_out);
-}
-
-template <class Value>
-range_txn_t<Value>::range_txn_t(boost::shared_ptr<transaction_t> &txn, slice_keys_iterator_t<Value> *it) 
-    : txn(txn), it(it)
-{ }
-
-template <class Value>
-range_txn_t<Value>::range_txn_t(range_txn_t const& other) 
-    : txn(other.txn), it(other.it)
-{ }
-
-template <class Value>
-transaction_t *range_txn_t<Value>::get_txn() {
-    return txn.get();
-}
-
-template <class Value>
-range_txn_t<Value> get_range(btree_slice_t *slice, order_token_t token, rget_bound_mode_t left_mode, store_key_t const &left_key, rget_bound_mode_t right_mode, store_key_t const &right_key) {
-    boost::shared_ptr<value_sizer_t<Value> > sizer(new value_sizer_t<Value>(slice->cache()->get_block_size()));
-    got_superblock_t got_superblock;
-    get_btree_superblock(slice, rwi_read, token, &got_superblock);
-
-    return range_txn_t<Value>(got_superblock.txn, new slice_keys_iterator_t<Value>(sizer, got_superblock.txn, slice, left_mode, left_key, right_mode, right_key));
->>>>>>> 72f95678
-}+}
