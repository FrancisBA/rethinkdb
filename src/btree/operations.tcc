--- conflicted
+++ resolved
@@ -53,14 +53,10 @@
     // Walk down the tree to the leaf.
     while (node::is_internal(reinterpret_cast<const node_t *>(buf.get_data_read()))) {
         // Check if the node is overfull and proactively split it if it is (since this is an internal node).
-<<<<<<< HEAD
-        check_and_handle_split(&sizer, txn, &buf, &last_buf, superblock, key, nullptr, root_eviction_priority);
-=======
         {
             profile::starter_t starter("Perhaps split node.", trace);
             check_and_handle_split(&sizer, txn, &buf, &last_buf, superblock, key, reinterpret_cast<Value *>(NULL), root_eviction_priority);
         }
->>>>>>> 0963df1b
 
         // Check if the node is underfull, and merge/level if it is.
         {
