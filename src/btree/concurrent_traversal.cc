#include "btree/concurrent_traversal.hpp"

#include "arch/runtime/coroutines.hpp"
#include "concurrency/auto_drainer.hpp"
#include "concurrency/fifo_enforcer.hpp"

class incr_decr_t {
public:
    explicit incr_decr_t(size_t *ptr) : ptr_(ptr) {
        guarantee(*ptr_ < INT_MAX);
        ++*ptr_;
    }
    ~incr_decr_t() {
        --*ptr_;
    }

private:
    size_t *ptr_;

    DISABLE_COPYING(incr_decr_t);
};


namespace concurrent_traversal {
static const int initial_semaphore_capacity = 3;
static const int min_semaphore_capacity = 2;
static const int max_semaphore_capacity = 30;
}  // namespace concurrent_traversal

class concurrent_traversal_adapter_t : public depth_first_traversal_callback_t {
public:

    explicit concurrent_traversal_adapter_t(concurrent_traversal_callback_t *cb,
                                            cond_t *failure_cond)
        : semaphore_(concurrent_traversal::initial_semaphore_capacity, 0.5),
          sink_waiters_(0),
          cb_(cb),
          failure_cond_(failure_cond) { }

    void handle_pair_coro(scoped_key_value_t *fragile_keyvalue,
                          semaphore_acq_t *fragile_acq,
                          fifo_enforcer_write_token_t token,
                          auto_drainer_t::lock_t) {
        // This is called by coro_t::spawn_now_dangerously. We need to get these
        // values before the caller's stack frame is destroyed.
        scoped_key_value_t keyvalue = std::move(*fragile_keyvalue);

        semaphore_acq_t semaphore_acq(std::move(*fragile_acq));

        fifo_enforcer_sink_t::exit_write_t exit_write(&sink_, token);

        bool success;
        try {
            success = cb_->handle_pair(
                std::move(keyvalue),
                concurrent_traversal_fifo_enforcer_signal_t(&exit_write, this));
        } catch (const interrupted_exc_t &) {
            success = false;
        }

        if (!success) {
            failure_cond_->pulse_if_not_already_pulsed();
        }
    }

    virtual bool handle_pair(scoped_key_value_t &&keyvalue) {
        // First thing first: Get in line with the token enforcer.

        fifo_enforcer_write_token_t token = source_.enter_write();
        // ... and wait for the semaphore, we don't want too many things loading
        // values at once.
        semaphore_acq_t acq(&semaphore_);

        coro_t::spawn_now_dangerously(
            std::bind(&concurrent_traversal_adapter_t::handle_pair_coro,
                      this, &keyvalue, &acq, token, auto_drainer_t::lock_t(&drainer_)));

        // Report if we've failed by the time this handle_pair call is called.
        return !failure_cond_->is_pulsed();
    }

    virtual profile::trace_t *get_trace() THROWS_NOTHING {
        return cb_->get_trace();
    }

private:
    friend class concurrent_traversal_fifo_enforcer_signal_t;

    adjustable_semaphore_t semaphore_;

    fifo_enforcer_source_t source_;
    fifo_enforcer_sink_t sink_;

    // The number of coroutines waiting for their turn with sink_.
    size_t sink_waiters_;

    concurrent_traversal_callback_t *cb_;

    // Signals when the query has failed, when we should give up all hope in executing
    // the query.
    cond_t *failure_cond_;

    // We don't use the drainer's drain signal, we use failure_cond_
    auto_drainer_t drainer_;
    DISABLE_COPYING(concurrent_traversal_adapter_t);
};

concurrent_traversal_fifo_enforcer_signal_t::
concurrent_traversal_fifo_enforcer_signal_t(
        signal_t *eval_exclusivity_signal,
        concurrent_traversal_adapter_t *parent)
    : eval_exclusivity_signal_(eval_exclusivity_signal),
      parent_(parent) { }

void concurrent_traversal_fifo_enforcer_signal_t::wait_interruptible()
    THROWS_ONLY(interrupted_exc_t) {
    incr_decr_t incr_decr(&parent_->sink_waiters_);

    if (parent_->sink_waiters_ >= 2) {
        // If we have two or more things waiting for the signal (including ourselves)
        // we're probably looking too far ahead.  Lower the capacity by 1.  This might
        // seem abrupt (especially considering that our semapoher_.get_capacity()
        // concurrent reads can finish in any order), but we have the trickle fraction
        // set to 0.5, so there's smoothing.
        parent_->semaphore_.set_capacity(
<<<<<<< HEAD
            std::max<int64_t>(concurrent_traversal::min_semaphore_capacity,
                              parent_->semaphore_.get_capacity() - 1));
=======
            std::max(concurrent_traversal::min_semaphore_capacity,
                     parent_->semaphore_.get_capacity() - 1));
>>>>>>> 8ca1a438
    } else if (parent_->sink_waiters_ == 1) {
        // We're the only thing waiting for the signal?  We might not be looking far
        // ahead enough.
        parent_->semaphore_.set_capacity(
<<<<<<< HEAD
            std::min<int64_t>(concurrent_traversal::max_semaphore_capacity,
                              parent_->semaphore_.get_capacity() + 1));
=======
            std::min(concurrent_traversal::max_semaphore_capacity,
                     parent_->semaphore_.get_capacity() + 1));
>>>>>>> 8ca1a438
    }

    ::wait_interruptible(eval_exclusivity_signal_, parent_->failure_cond_);
}

bool btree_concurrent_traversal(btree_slice_t *slice,
#if !SLICE_ALT
                                transaction_t *transaction,
#endif
                                superblock_t *superblock, const key_range_t &range,
                                concurrent_traversal_callback_t *cb,
                                direction_t direction) {
    cond_t failure_cond;
    bool failure_seen;
    {
        concurrent_traversal_adapter_t adapter(cb, &failure_cond);
#if SLICE_ALT
        failure_seen = !btree_depth_first_traversal(slice, superblock,
                                                    range, &adapter, direction);
#else
        failure_seen = !btree_depth_first_traversal(slice, transaction, superblock,
                                                    range, &adapter, direction);
#endif
    }
    // Now that adapter is destroyed, the operations that might have failed have all
    // drained.  (If we fail, we try to report it to btree_depth_first_traversal (to
    // kill the traversal), but it's possible for us to fail after
    // btree_depth_first_traversal returns.)
    guarantee(!(failure_seen && !failure_cond.is_pulsed()));
    return !failure_cond.is_pulsed();
}<|MERGE_RESOLUTION|>--- conflicted
+++ resolved
@@ -123,24 +123,14 @@
         // concurrent reads can finish in any order), but we have the trickle fraction
         // set to 0.5, so there's smoothing.
         parent_->semaphore_.set_capacity(
-<<<<<<< HEAD
             std::max<int64_t>(concurrent_traversal::min_semaphore_capacity,
                               parent_->semaphore_.get_capacity() - 1));
-=======
-            std::max(concurrent_traversal::min_semaphore_capacity,
-                     parent_->semaphore_.get_capacity() - 1));
->>>>>>> 8ca1a438
     } else if (parent_->sink_waiters_ == 1) {
         // We're the only thing waiting for the signal?  We might not be looking far
         // ahead enough.
         parent_->semaphore_.set_capacity(
-<<<<<<< HEAD
             std::min<int64_t>(concurrent_traversal::max_semaphore_capacity,
                               parent_->semaphore_.get_capacity() + 1));
-=======
-            std::min(concurrent_traversal::max_semaphore_capacity,
-                     parent_->semaphore_.get_capacity() + 1));
->>>>>>> 8ca1a438
     }
 
     ::wait_interruptible(eval_exclusivity_signal_, parent_->failure_cond_);
