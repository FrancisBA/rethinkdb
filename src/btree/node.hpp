#ifndef __BTREE_NODE_HPP__
#define __BTREE_NODE_HPP__

#include <stdint.h>
#include <stdio.h>
#include <string.h>
#include "utils.hpp"
#include "arch/resource.hpp"

struct btree_superblock_t {
    int database_exists;
    block_id_t root_block;
};

#define MAX_KEY_SIZE 250

enum metadata_flags {
    MEMCACHED_FLAGS   = 0x01,
    MEMCACHED_CAS     = 0x02,
    MEMCACHED_EXPTIME = 0x04,
    // DELETE_QUEUE   = 0x08, // If we implement this.
    LARGE_VALUE       = 0x80
};

// Note: Changing this struct changes the format of the data stored on disk.
// If you change this struct, previous stored data will be misinterpreted.
struct btree_key {
    uint8_t size;
    char contents[0];
    void print() {
        //printf("%*.*s", size, size, contents);
        printf("%d", size);
    }
};

struct btree_value {
    uint8_t size;
    byte metadata_flags;
    byte contents[0];

    uint16_t mem_size() {
        //assert(!large_value());
        return value_offset() + size;
                //(large_value() ? sizeof(block_id_t) + (assert(0),0) : value_size());
    }

    uint32_t value_size() {
        if (large_value()) {
            // Size is stored in contents along with the block ID.
            // TODO: Should the size go here or in the index block? Should other metadata go here?
            // TODO: Is it a good idea to store other metadata in here?
            // TODO: If we really wanted to, we could save a byte by using the size field and only three bytes of contents.
            return *lv_size_addr();
        } else {
            return size;
        }
    }

    void value_size(uint32_t new_size) {
        if (new_size <= MAX_IN_NODE_VALUE_SIZE) {
            if (large_value()) {
                clear_space((byte *) lv_size_addr(), sizeof(uint32_t), lv_size_offset());
                metadata_flags &= ~LARGE_VALUE;
            }
            size = new_size;
        } else {
            if (!large_value()) {
                metadata_flags |= LARGE_VALUE;
                make_space((byte *) lv_size_addr(), sizeof(uint32_t), lv_size_offset());
            }
            size = sizeof(block_id_t);
            *lv_size_addr() = new_size;
        }
    }

    typedef uint32_t mcflags_t;
    typedef uint64_t cas_t;
    typedef uint32_t exptime_t;

    // Every value has mcflags, but they're very often 0, in which case we just
    // store a bit instead of 4 bytes.
    bool has_mcflags() { return metadata_flags & MEMCACHED_FLAGS;   }
    bool has_cas()     { return metadata_flags & MEMCACHED_CAS;     }
    bool has_exptime() { return metadata_flags & MEMCACHED_EXPTIME; }
    bool large_value() { return metadata_flags & LARGE_VALUE;       }

    uint8_t mcflags_offset() { return 0;                                                    }
    uint8_t exptime_offset() { return mcflags_offset() + sizeof(mcflags_t) * has_mcflags(); }
    uint8_t cas_offset()     { return exptime_offset() + sizeof(exptime_t) * has_exptime(); }
    uint8_t lv_size_offset() { return     cas_offset() + sizeof(cas_t)     * has_cas();     }
    uint8_t value_offset()   { return lv_size_offset() + sizeof(uint32_t)  * large_value(); }

    mcflags_t *mcflags_addr() { return (mcflags_t *) (contents + mcflags_offset()); }
    exptime_t *exptime_addr() { return (exptime_t *) (contents + exptime_offset()); }
    cas_t         *cas_addr() { return (cas_t     *) (contents +     cas_offset()); }
    uint32_t  *lv_size_addr() { return (uint32_t  *) (contents + lv_size_offset()); }
    byte             *value() { return (byte      *) (contents +   value_offset()); }

    block_id_t lv_index_block_id() { return * (block_id_t *) value(); }
    void set_lv_index_block_id(block_id_t block_id) {
        assert(large_value());
        *(block_id_t *) value() = block_id;
    }

    mcflags_t mcflags() { return has_mcflags() ? *mcflags_addr() : 0; }
    exptime_t exptime() { return has_exptime() ? *exptime_addr() : 0; }
    cas_t         cas() { // We shouldn't be asking for a value's CAS unless we know it has one.
        assert(has_cas());
        return *cas_addr();
    }

    void clear_space(byte *faddr, uint8_t fsize, uint8_t offset) {
        memmove(faddr, faddr + fsize, mem_size() - offset - fsize);
        //size -= fsize;
    }

    void make_space(byte *faddr, uint8_t fsize, uint8_t offset) { // XXX This assumes there's enough space allocated to move the value into.
        assert(mem_size() + fsize <= MAX_TOTAL_NODE_CONTENTS_SIZE);
        //size += fsize;
        memmove(faddr + fsize, faddr, mem_size() - offset);
    }

    void set_mcflags(mcflags_t new_mcflags) {
        if (has_mcflags() && new_mcflags == 0) { // Flags is being set to 0, so we clear the 4 bytes we kept for it.
            clear_space((byte *) mcflags_addr(), sizeof(mcflags_t), mcflags_offset());
            metadata_flags &= ~MEMCACHED_FLAGS;
        } else if (!has_mcflags() && new_mcflags) { // Make space for non-zero mcflags.
            metadata_flags |= MEMCACHED_FLAGS;
            make_space((byte *) mcflags_addr(), sizeof(mcflags_t), mcflags_offset());
        }
        if (new_mcflags) { // We've made space, so copy the mcflags over.
            *mcflags_addr() = new_mcflags;
        }
    }

    void set_exptime(exptime_t new_exptime) {
        if (has_exptime() && new_exptime == 0) { // Exptime is being set to 0, so we clear the 4 bytes we kept for it.
            clear_space((byte *) exptime_addr(), sizeof(exptime_t), exptime_offset());
            metadata_flags &= ~MEMCACHED_EXPTIME;
        } else if (!has_exptime() && new_exptime) { // Make space for non-zero exptime.
            metadata_flags |= MEMCACHED_EXPTIME;
            make_space((byte *) exptime_addr(), sizeof(exptime_t), exptime_offset());
        }
        if (new_exptime) {
            *exptime_addr() = new_exptime;
        }
    }

    bool expired() {
        return exptime() ? time(NULL) >= exptime() : false;
    }

    // CAS is treated differently from the other fields. Values initially don't
    // have a CAS; once it's added, though, we assume it's there for good. An
    // existing CAS should never be set to 0.
    void set_cas(cas_t new_cas) {
        if (!new_cas) {
            assert(!has_cas());
            return;
        }
        if (!has_cas()) { // Make space for CAS.
            metadata_flags |= MEMCACHED_CAS;
            make_space((byte *) cas_addr(), sizeof(cas_t), cas_offset());
        }
        *cas_addr() = new_cas;
    }

    void print() {
<<<<<<< HEAD
        //printf("%*.*s", value_size(), value_size(), value());
        printf("%d", value_size());
=======
        printf("%*.*s", size, size, value());
>>>>>>> 51e24274
    }
};

typedef enum {
    // Choose 1 and 2 instead of 0 and 1 to make it less likely that garbage will be interpreted as
    // a valid node
    btree_node_type_leaf = 1,
    btree_node_type_internal = 2
} btree_node_type;

struct btree_node {
    btree_node_type type;
};

class node_handler {
    public:
        static bool is_leaf(btree_node *node) {
            validate(node);
            return node->type == btree_node_type_leaf;
        }

        static bool is_internal(btree_node *node) {
            validate(node);
            return node->type == btree_node_type_internal;
        }

        static void str_to_key(char *str, btree_key *buf) {
            int len = strlen(str);
            check("string too long", len > MAX_KEY_SIZE);
            memcpy(buf->contents, str, len);
            buf->size = (unsigned char)len;
        }

        static bool is_underfull(btree_node *node);
        static bool is_mergable(btree_node *node, btree_node *sibling, btree_node *parent);
        static int nodecmp(btree_node *node1, btree_node *node2);
        static void merge(btree_node *node, btree_node *rnode, btree_key *key_to_remove, btree_node *parent);
        static void remove(btree_node *node, btree_key *key);
        static bool level(btree_node *node, btree_node *rnode, btree_key *key_to_replace, btree_key *replacement_key, btree_node *parent);

        static void print(btree_node *node);
        
        static void validate(btree_node *node);
};

inline void keycpy(btree_key *dest, btree_key *src) {
    memcpy(dest, src, sizeof(btree_key) + src->size);
}

inline void valuecpy(btree_value *dest, btree_value *src) {
    memcpy(dest, src, sizeof(btree_value) + src->mem_size());
}
#endif // __BTREE_NODE_HPP__<|MERGE_RESOLUTION|>--- conflicted
+++ resolved
@@ -166,12 +166,7 @@
     }
 
     void print() {
-<<<<<<< HEAD
-        //printf("%*.*s", value_size(), value_size(), value());
-        printf("%d", value_size());
-=======
         printf("%*.*s", size, size, value());
->>>>>>> 51e24274
     }
 };
 
