#ifndef __BTREE_NODE_HPP__
#define __BTREE_NODE_HPP__

#include <stdint.h>
#include <stdio.h>
#include <string.h>
#include <time.h>

#include "btree/value.hpp"
#include "buffer_cache/types.hpp"
#include "memcached/store.hpp"
#include "utils.hpp"

/* opaque value is really just a stand in for void * it's used in some rare
 * cases where we don't actually need to know the type of the data we're
 * working with. This basically only happens in patches where we pass in the
 * value size ahead of time and can just copy the data as raw data. Still it's
 * a little be legacy and should maybe be removed */
struct opaque_value_t;

template <class Value>
class value_sizer_t;


// Class to hold common use case.
template <>
class value_sizer_t<void> {
public:
    value_sizer_t() { }
    virtual ~value_sizer_t() { }

    virtual int size(const void *value) const = 0;
    virtual bool fits(const void *value, int length_available) const = 0;
    virtual bool deep_fsck(block_getter_t *getter, const void *value, int length_available, std::string *msg_out) const = 0;
    virtual int max_possible_size() const = 0;
    virtual block_magic_t btree_leaf_magic() const = 0;
    virtual block_size_t block_size() const = 0;

private:
    DISABLE_COPYING(value_sizer_t);
};

// This will eventually be moved to a memcached-specific part of the
// project.

template <>
class value_sizer_t<memcached_value_t> : public value_sizer_t<void> {
public:
    value_sizer_t<memcached_value_t>(block_size_t bs) : block_size_(bs) { }

    static const memcached_value_t *as_memcached(const void *p) {
        return reinterpret_cast<const memcached_value_t *>(p);
    }

    int size(const void *value) const {
        return as_memcached(value)->inline_size(block_size_);
    }

    bool fits(const void *value, int length_available) const {
        return btree_value_fits(block_size_, length_available, as_memcached(value));
    }

    bool deep_fsck(block_getter_t *getter, const void *value, int length_available, std::string *msg_out) const {
        if (!fits(value, length_available)) {
            *msg_out = "value does not fit in length_available";
            return false;
        }

        return blob::deep_fsck(getter, block_size_, as_memcached(value)->value_ref(), blob::btree_maxreflen, msg_out);
    }

    int max_possible_size() const {
        return MAX_BTREE_VALUE_SIZE;
    }

    static block_magic_t leaf_magic() {
        block_magic_t magic = { { 'l', 'e', 'a', 'f' } };
        return magic;
    }

    block_magic_t btree_leaf_magic() const {
        return leaf_magic();
    }

    block_size_t block_size() const { return block_size_; }

private:
    // The block size.  It's convenient for leaf node code and for
    // some subclasses, too.
    block_size_t block_size_;

    DISABLE_COPYING(value_sizer_t<memcached_value_t>);
};

typedef value_sizer_t<memcached_value_t> memcached_value_sizer_t;



struct btree_superblock_t {
    block_magic_t magic;
    block_id_t root_block;
    /* These are used for replication. replication_clock is a value that is kept synchronized
    between the master and the slave, which is updated once per second. last_sync is the value that
    replication_clock had the last time that the slave was connected to master. If we are a slave,
    replication_master_id is the creation timestamp of the master we belong to; if we are
    not a slave, it is -1 so that we can't later become a slave. If we are a master,
    replication_slave_id is the creation timestamp of the last slave we saw.

    At creation, all of them are set to 0.

    These really don't belong here! */
    repli_timestamp_t replication_clock;
    repli_timestamp_t last_sync;
    uint32_t replication_master_id, replication_slave_id;

    static const block_magic_t expected_magic;
};



//Note: This struct is stored directly on disk.  Changing it invalidates old data.
struct internal_node_t {
    block_magic_t magic;
    uint16_t npairs;
    uint16_t frontmost_offset;
    uint16_t pair_offsets[0];

    static const block_magic_t expected_magic;
};


// Note: Changing this struct changes the format of the data stored on disk.
// If you change this struct, previous stored data will be misinterpreted.
struct btree_key_t {
    uint8_t size;
    char contents[0];
    uint16_t full_size() const {
        return size + offsetof(btree_key_t, contents);
    }
    bool fits(int space) const {
        return space > 0 && space > size;
    }
    void print() const {
        printf("%*.*s", size, size, contents);
    }
};

/* A btree_key_t can't safely be allocated because it has a zero-length 'contents' buffer. This is
to represent the fact that its size may vary on disk. A btree_key_buffer_t is a much easier-to-work-
with type. */
struct btree_key_buffer_t {
    btree_key_buffer_t() { }
    btree_key_buffer_t(const btree_key_t *k) {
        assign(k);
    }
    btree_key_buffer_t(const store_key_t &store_key) {
        btree_key.size = store_key.size;
        memcpy(btree_key.contents, store_key.contents, store_key.size);
    }
<<<<<<< HEAD
    btree_key_buffer_t(std::string &key_string) {
        btree_key.size = key_string.size();
        memcpy(btree_key.contents, &key_string.at(0), btree_key.size);
    }
=======
    template <class iterator_type>
    btree_key_buffer_t(iterator_type beg, iterator_type end) {
        assign<iterator_type>(beg, end);
    }
    void assign(const btree_key_t *k) {
        btree_key.size = k->size;
        memcpy(btree_key.contents, k->contents, k->size);
    }
    template <class iterator_type>
    void assign(iterator_type beg, iterator_type end) {
        rassert(end - beg <= MAX_KEY_SIZE);
        btree_key.size = end - beg;
        int i = 0;
        while (beg != end) {
            btree_key.contents[i] = *beg;
            ++beg;
            ++i;
        }
    }

>>>>>>> 99388974
    btree_key_t *key() { return &btree_key; }
private:
    union {
        btree_key_t btree_key;
        char buffer[sizeof(btree_key_t) + MAX_KEY_SIZE];
    };
};

inline std::string key_to_str(const btree_key_t* key) {
    return std::string(key->contents, key->size);
}

// A node_t is either a btree_internal_node or a btree_leaf_node.
struct node_t {
    block_magic_t magic;
};

namespace node {

inline bool is_internal(const node_t *node) {
    if (node->magic == internal_node_t::expected_magic) {
        return true;
    }
    return false;
}

inline bool is_leaf(const node_t *node) {
    // We assume that a node is a leaf whenever it's not internal.
    // Unfortunately we cannot check the magic directly, because it differs
    // for different value types.
    return !is_internal(node);
}

void print(const node_t *node);

}  // namespace node

inline void keycpy(btree_key_t *dest, const btree_key_t *src) {
    memcpy(dest, src, sizeof(btree_key_t) + src->size);
}

inline void valuecpy(block_size_t bs, memcached_value_t *dest, const memcached_value_t *src) {
    memcpy(dest, src, src->inline_size(bs));
}




#endif // __BTREE_NODE_HPP__<|MERGE_RESOLUTION|>--- conflicted
+++ resolved
@@ -157,12 +157,12 @@
         btree_key.size = store_key.size;
         memcpy(btree_key.contents, store_key.contents, store_key.size);
     }
-<<<<<<< HEAD
+
     btree_key_buffer_t(std::string &key_string) {
         btree_key.size = key_string.size();
         memcpy(btree_key.contents, &key_string.at(0), btree_key.size);
     }
-=======
+
     template <class iterator_type>
     btree_key_buffer_t(iterator_type beg, iterator_type end) {
         assign<iterator_type>(beg, end);
@@ -183,7 +183,6 @@
         }
     }
 
->>>>>>> 99388974
     btree_key_t *key() { return &btree_key; }
 private:
     union {
