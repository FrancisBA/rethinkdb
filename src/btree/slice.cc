// Copyright 2010-2014 RethinkDB, all rights reserved.
#include "errors.hpp"

#include "btree/node.hpp"
#include "btree/operations.hpp"
#include "btree/secondary_operations.hpp"
#include "btree/slice.hpp"
#include "concurrency/cond_var.hpp"
#include "repli_timestamp.hpp"

// Run backfilling at a reduced priority
#define BACKFILL_CACHE_PRIORITY 10

<<<<<<< HEAD
void btree_slice_t::create(alt_cache_t *cache,
                           const std::vector<char> &metainfo_key,
                           const std::vector<char> &metainfo_value) {

    alt_txn_t txn(cache, write_durability_t::HARD, repli_timestamp_t::distant_past, 1);

    create(SUPERBLOCK_ID, alt_buf_parent_t(&txn), metainfo_key, metainfo_value);
}

void btree_slice_t::create(block_id_t superblock_id,
                           alt_buf_parent_t parent,
                           const std::vector<char> &metainfo_key,
                           const std::vector<char> &metainfo_value) {
    // The superblock was already created by cache_t::create or by creating it and
    // getting the block id.
    // RSI: Make this be the thing that creates the block.
    alt_buf_lock_t superblock(parent, superblock_id, alt_access_t::write);

    alt_buf_write_t sb_write(&superblock);
=======
void btree_slice_t::create(cache_t *cache,
                           const std::vector<char> &metainfo_key,
                           const std::vector<char> &metainfo_value) {

    txn_t txn(cache, write_durability_t::HARD, repli_timestamp_t::distant_past, 1);

    create(SUPERBLOCK_ID, buf_parent_t(&txn), metainfo_key, metainfo_value);
}

void btree_slice_t::create(block_id_t superblock_id,
                           buf_parent_t parent,
                           const std::vector<char> &metainfo_key,
                           const std::vector<char> &metainfo_value) {
    // The superblock was already created.  KSI: Make this be the thing that creates
    // the block.  It would be simpler.
    buf_lock_t superblock(parent, superblock_id, alt_access_t::write);

    buf_write_t sb_write(&superblock);
>>>>>>> 1db2f996
    auto sb = static_cast<btree_superblock_t *>(sb_write.get_data_write());
    bzero(sb, parent.cache()->get_block_size().value());

    // sb->metainfo_blob has been properly zeroed.
    sb->magic = btree_superblock_t::expected_magic;
    sb->root_block = NULL_BLOCK_ID;
    sb->stat_block = NULL_BLOCK_ID;
    sb->sindex_block = NULL_BLOCK_ID;

    set_superblock_metainfo(&superblock, metainfo_key, metainfo_value);

<<<<<<< HEAD
    alt_buf_lock_t sindex_block(&superblock, alt_create_t::create);
    initialize_secondary_indexes(&sindex_block);
    sb->sindex_block = sindex_block.get_block_id();
}

btree_slice_t::btree_slice_t(alt_cache_t *c, perfmon_collection_t *parent,
=======
    buf_lock_t sindex_block(&superblock, alt_create_t::create);
    initialize_secondary_indexes(&sindex_block);
    sb->sindex_block = sindex_block.block_id();
}

btree_slice_t::btree_slice_t(cache_t *c, perfmon_collection_t *parent,
>>>>>>> 1db2f996
                             const std::string &identifier,
                             block_id_t _superblock_id)
    : stats(parent, identifier),
      cache_(c),
      superblock_id_(_superblock_id) {
    cache()->create_cache_account(BACKFILL_CACHE_PRIORITY, &backfill_account);
}

btree_slice_t::~btree_slice_t() { }<|MERGE_RESOLUTION|>--- conflicted
+++ resolved
@@ -11,27 +11,6 @@
 // Run backfilling at a reduced priority
 #define BACKFILL_CACHE_PRIORITY 10
 
-<<<<<<< HEAD
-void btree_slice_t::create(alt_cache_t *cache,
-                           const std::vector<char> &metainfo_key,
-                           const std::vector<char> &metainfo_value) {
-
-    alt_txn_t txn(cache, write_durability_t::HARD, repli_timestamp_t::distant_past, 1);
-
-    create(SUPERBLOCK_ID, alt_buf_parent_t(&txn), metainfo_key, metainfo_value);
-}
-
-void btree_slice_t::create(block_id_t superblock_id,
-                           alt_buf_parent_t parent,
-                           const std::vector<char> &metainfo_key,
-                           const std::vector<char> &metainfo_value) {
-    // The superblock was already created by cache_t::create or by creating it and
-    // getting the block id.
-    // RSI: Make this be the thing that creates the block.
-    alt_buf_lock_t superblock(parent, superblock_id, alt_access_t::write);
-
-    alt_buf_write_t sb_write(&superblock);
-=======
 void btree_slice_t::create(cache_t *cache,
                            const std::vector<char> &metainfo_key,
                            const std::vector<char> &metainfo_value) {
@@ -50,7 +29,6 @@
     buf_lock_t superblock(parent, superblock_id, alt_access_t::write);
 
     buf_write_t sb_write(&superblock);
->>>>>>> 1db2f996
     auto sb = static_cast<btree_superblock_t *>(sb_write.get_data_write());
     bzero(sb, parent.cache()->get_block_size().value());
 
@@ -62,21 +40,12 @@
 
     set_superblock_metainfo(&superblock, metainfo_key, metainfo_value);
 
-<<<<<<< HEAD
-    alt_buf_lock_t sindex_block(&superblock, alt_create_t::create);
-    initialize_secondary_indexes(&sindex_block);
-    sb->sindex_block = sindex_block.get_block_id();
-}
-
-btree_slice_t::btree_slice_t(alt_cache_t *c, perfmon_collection_t *parent,
-=======
     buf_lock_t sindex_block(&superblock, alt_create_t::create);
     initialize_secondary_indexes(&sindex_block);
     sb->sindex_block = sindex_block.block_id();
 }
 
 btree_slice_t::btree_slice_t(cache_t *c, perfmon_collection_t *parent,
->>>>>>> 1db2f996
                              const std::string &identifier,
                              block_id_t _superblock_id)
     : stats(parent, identifier),
