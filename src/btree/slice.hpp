#ifndef __BTREE_SLICE_HPP__
#define __BTREE_SLICE_HPP__

#include "store.hpp"
#include "buffer_cache/buffer_cache.hpp"
#include "serializer/translator.hpp"

class backfill_callback_t;

/* btree_slice_t is a thin wrapper around cache_t that handles initializing the buffer
cache for the purpose of storing a btree. There are many btree_slice_ts per
btree_key_value_store_t. */

class btree_slice_t :
    public get_store_t,
    public set_store_t,
    public home_thread_mixin_t
{
public:
    // Blocks
    static void create(translator_serializer_t *serializer,
                       mirrored_cache_static_config_t *static_config);

    // Blocks
    btree_slice_t(translator_serializer_t *serializer,
                  mirrored_cache_config_t *dynamic_config,
                  int64_t delete_queue_limit);

    // Blocks
    ~btree_slice_t();

    /* get_store_t interface */

    get_result_t get(const store_key_t &key, order_token_t token);
    rget_result_t rget(rget_bound_mode_t left_mode, const store_key_t &left_key, rget_bound_mode_t right_mode, const store_key_t &right_key, order_token_t token);

    /* set_store_t interface */

    mutation_result_t change(const mutation_t &m, castime_t castime, order_token_t token);

    /* btree_slice_t interface */

    void delete_all_keys_for_backfill(order_token_t token);

    void backfill(repli_timestamp since_when, backfill_callback_t *callback, order_token_t token);

    /* These store metadata for replication. There must be a better way to store this information,
    since it really doesn't belong on the btree_slice_t! TODO: Move them elsewhere. */
    void set_replication_clock(repli_timestamp_t t, order_token_t token);
    repli_timestamp get_replication_clock();
    void set_last_sync(repli_timestamp_t t, order_token_t token);
    repli_timestamp get_last_sync();
    void set_replication_master_id(uint32_t t);
    uint32_t get_replication_master_id();
    void set_replication_slave_id(uint32_t t);
    uint32_t get_replication_slave_id();

    cache_t *cache() { return &cache_; }
    int64_t delete_queue_limit() { return delete_queue_limit_; }

    plain_sink_t pre_begin_transaction_sink_;

    // read and write operations are in different buckets for when
    // they go through throttling.
    order_source_t pre_begin_transaction_read_mode_source_; // bucket 0
    order_source_t pre_begin_transaction_write_mode_source_; // bucket 1

    enum { PRE_BEGIN_TRANSACTION_READ_MODE_BUCKET = 0, PRE_BEGIN_TRANSACTION_WRITE_MODE_BUCKET = 1 };

    order_sink_t post_begin_transaction_sink_;
    order_source_t post_begin_transaction_source_;
private:
    cache_t cache_;
    int64_t delete_queue_limit_;

    /* We serialize all `order_token_t`s through here. This way we can use `plain_sink_t` for
    the order sinks on the individual blocks in the buffer cache. */
    order_checkpoint_t order_checkpoint_;

<<<<<<< HEAD
    // TODO: Check that we use this variable.
    order_sink_t order_sink_;
=======
    plain_sink_t order_sink_;
>>>>>>> b7510afa

    DISABLE_COPYING(btree_slice_t);
};

#endif /* __BTREE_SLICE_HPP__ */<|MERGE_RESOLUTION|>--- conflicted
+++ resolved
@@ -77,12 +77,8 @@
     the order sinks on the individual blocks in the buffer cache. */
     order_checkpoint_t order_checkpoint_;
 
-<<<<<<< HEAD
     // TODO: Check that we use this variable.
-    order_sink_t order_sink_;
-=======
     plain_sink_t order_sink_;
->>>>>>> b7510afa
 
     DISABLE_COPYING(btree_slice_t);
 };
