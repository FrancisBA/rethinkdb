--- conflicted
+++ resolved
@@ -42,11 +42,7 @@
         sub_superblock->set_stat_block_id(new_stat_block);
     }
 
-<<<<<<< HEAD
-    alt_buf_parent_t expose_buf() {
-=======
     buf_parent_t expose_buf() {
->>>>>>> 1db2f996
         return sub_superblock->expose_buf();
     }
 
