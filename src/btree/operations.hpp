// Copyright 2010-2013 RethinkDB, all rights reserved.
#ifndef BTREE_OPERATIONS_HPP_
#define BTREE_OPERATIONS_HPP_

#include <algorithm>
#include <utility>
#include <vector>

<<<<<<< HEAD
#include "utils.hpp"
#include "containers/scoped.hpp"
#include "btree/node.hpp"
#include "concurrency/promise.hpp"
=======
>>>>>>> 462e6bb0
#include "btree/leaf_node.hpp"
#include "btree/node.hpp"
#include "buffer_cache/buffer_cache.hpp"
#include "concurrency/fifo_enforcer.hpp"
#include "concurrency/promise.hpp"
#include "containers/archive/stl_types.hpp"
#include "containers/scoped.hpp"
#include "repli_timestamp.hpp"
#include "utils.hpp"

class btree_slice_t;

enum cache_snapshotted_t { CACHE_SNAPSHOTTED_NO, CACHE_SNAPSHOTTED_YES };

/* An abstract superblock provides the starting point for performing btree operations */
class superblock_t {
public:
    superblock_t() { }
    virtual ~superblock_t() { }
    // Release the superblock if possible (otherwise do nothing)
    virtual void release() = 0;

    virtual block_id_t get_root_block_id() const = 0;
    virtual void set_root_block_id(const block_id_t new_root_block) = 0;

    virtual block_id_t get_stat_block_id() const = 0;
    virtual void set_stat_block_id(block_id_t new_stat_block) = 0;

    virtual block_id_t get_sindex_block_id() const = 0;
    virtual void set_sindex_block_id(block_id_t new_block_id) = 0;

    virtual void set_eviction_priority(eviction_priority_t eviction_priority) = 0;
    virtual eviction_priority_t get_eviction_priority() = 0;

private:
    DISABLE_COPYING(superblock_t);
};

/* real_superblock_t implements superblock_t in terms of an actual on-disk block
   structure. */
class real_superblock_t : public superblock_t {
public:
    explicit real_superblock_t(buf_lock_t *sb_buf);

    void release();
    buf_lock_t *get() { return &sb_buf_; }

    block_id_t get_root_block_id() const;
    void set_root_block_id(const block_id_t new_root_block);

    block_id_t get_stat_block_id() const;
    void set_stat_block_id(block_id_t new_stat_block);

    block_id_t get_sindex_block_id() const;
    void set_sindex_block_id(block_id_t new_block_id);

    void set_eviction_priority(eviction_priority_t eviction_priority);
    eviction_priority_t get_eviction_priority();

private:
    buf_lock_t sb_buf_;
};

/* This is for nested btrees, where the "superblock" is really more like a super value.
 It provides an in-memory superblock replacement.

 Note for use for nested btrees: If you want to nest a tree into some super value,
 you would probably have a block_id_t nested_root value in the super value. Then,
 before accessing the nested tree, you can construct a virtual_superblock_t
 based on the nested_root value. Once write operations to the nested btree have
 finished, you should check whether the root_block_id has been changed,
 and if it has, use get_root_block_id() to update the nested_root value in the
 super block.
 */
class virtual_superblock_t : public superblock_t {
public:
    explicit virtual_superblock_t(block_id_t root_block_id = NULL_BLOCK_ID) : root_block_id_(root_block_id) { }

    void release() { }
    block_id_t get_root_block_id() const {
        return root_block_id_;
    }
    void set_root_block_id(const block_id_t new_root_block) {
        root_block_id_ = new_root_block;
    }

    block_id_t get_stat_block_id() const {
        crash("Not implemented\n");
    }

    void set_stat_block_id(block_id_t) {
        crash("Not implemented\n");
    }

    block_id_t get_sindex_block_id() const {
        crash("Not implemented\n");
    }

    void set_sindex_block_id(block_id_t) {
        crash("Not implemented\n");
    }

    void set_eviction_priority(UNUSED eviction_priority_t eviction_priority) {
        // TODO Actually support the setting and getting of eviction priority in a virtual superblock.
    }

    eviction_priority_t get_eviction_priority() {
        // TODO Again, actually support the setting and getting of eviction priority in a virtual superblock.
        return FAKE_EVICTION_PRIORITY;
    }

private:
    block_id_t root_block_id_;
};

class btree_stats_t;

template <class Value>
class key_modification_callback_t;

template <class Value>
class keyvalue_location_t {
public:
    keyvalue_location_t()
        : superblock(NULL), pass_back_superblock(NULL),
          there_originally_was_value(false), stat_block(NULL_BLOCK_ID),
          stats(NULL) { }

    ~keyvalue_location_t() {
<<<<<<< HEAD
        if (pass_back_superblock && superblock) {
=======
        if (pass_back_superblock != NULL && superblock != NULL) {
>>>>>>> 462e6bb0
            pass_back_superblock->pulse(superblock);
        }
    }

    superblock_t *superblock;

    promise_t<superblock_t *> *pass_back_superblock;

    // The parent buf of buf, if buf is not the root node.  This is hacky.
    buf_lock_t last_buf;

    // The buf owning the leaf node which contains the value.
    buf_lock_t buf;

    bool there_originally_was_value;
    // If the key/value pair was found, a pointer to a copy of the
    // value, otherwise NULL.
    scoped_malloc_t<Value> value;

    void swap(keyvalue_location_t& other) {
        std::swap(superblock, other.superblock);
        std::swap(stat_block, other.stat_block);
        last_buf.swap(other.last_buf);
        buf.swap(other.buf);
        std::swap(there_originally_was_value, other.there_originally_was_value);
        std::swap(stats, other.stats);
        value.swap(other.value);
    }


    //Stat block when modifications are made using this class the statblock is update
    block_id_t stat_block;

    btree_stats_t *stats;
private:

    DISABLE_COPYING(keyvalue_location_t);
};



template <class Value>
class key_modification_callback_t {
public:
    // Perhaps this modifies the kv_loc in place, swapping in its own
    // scoped_malloc_t.  It's the caller's responsibility to have
    // destroyed any blobs that the value might reference, before
    // calling this here, so that this callback can reacquire them.
    virtual key_modification_proof_t value_modification(transaction_t *txn, keyvalue_location_t<Value> *kv_loc, const btree_key_t *key) = 0;

    key_modification_callback_t() { }
protected:
    virtual ~key_modification_callback_t() { }
private:
    DISABLE_COPYING(key_modification_callback_t);
};




template <class Value>
class null_key_modification_callback_t : public key_modification_callback_t<Value> {
    key_modification_proof_t value_modification(UNUSED transaction_t *txn, UNUSED keyvalue_location_t<Value> *kv_loc, UNUSED const btree_key_t *key) {
        // do nothing
        return key_modification_proof_t::real_proof();
    }
};


/* This iterator encapsulates most of the metainfo data layout. Unfortunately,
 * functions set_superblock_metainfo and delete_superblock_metainfo also know a
 * lot about the data layout, so if it's changed, these functions must be
 * changed as well.
 *
 * Data layout is dead simple right now, it's an array of the following
 * (unaligned, unpadded) contents:
 *
 *   sz_t key_size;
 *   char key[key_size];
 *   sz_t value_size;
 *   char value[value_size];
 */
struct superblock_metainfo_iterator_t {
    typedef uint32_t sz_t;  // be careful: the values of this type get casted to int64_t in checks, so it must fit
    typedef std::pair<sz_t, char *> key_t;
    typedef std::pair<sz_t, char *> value_t;

    superblock_metainfo_iterator_t(char *metainfo, char *metainfo_end) : end(metainfo_end) { advance(metainfo); }

    bool is_end() { return pos == end; }

    void operator++();

    std::pair<key_t, value_t> operator*() {
        return std::make_pair(key(), value());
    }
    key_t key() { return std::make_pair(key_size, key_ptr); }
    value_t value() { return std::make_pair(value_size, value_ptr); }

    char *record_ptr() { return pos; }
    char *next_record_ptr() { return next_pos; }
    char *end_ptr() { return end; }
    sz_t *value_size_ptr() { return reinterpret_cast<sz_t*>(value_ptr) - 1; }
private:
    void advance(char *p);

    char *pos;
    char *next_pos;
    char *end;
    sz_t key_size;
    char *key_ptr;
    sz_t value_size;
    char *value_ptr;
};

void get_root(value_sizer_t<void> *sizer, transaction_t *txn, superblock_t* sb, buf_lock_t *buf_out, eviction_priority_t root_eviction_priority);

void check_and_handle_split(value_sizer_t<void> *sizer, transaction_t *txn, buf_lock_t *buf, buf_lock_t *last_buf, superblock_t *sb,
                            const btree_key_t *key, void *new_value, eviction_priority_t *root_eviction_priority);

void check_and_handle_underfull(value_sizer_t<void> *sizer, transaction_t *txn,
                                buf_lock_t *buf, buf_lock_t *last_buf, superblock_t *sb,
                                const btree_key_t *key);

// Metainfo functions
bool get_superblock_metainfo(transaction_t *txn, buf_lock_t *superblock, const std::vector<char> &key, std::vector<char> *value_out);
void get_superblock_metainfo(transaction_t *txn, buf_lock_t *superblock, std::vector< std::pair<std::vector<char>, std::vector<char> > > *kv_pairs_out);

void set_superblock_metainfo(transaction_t *txn, buf_lock_t *superblock, const std::vector<char> &key, const std::vector<char> &value);

void delete_superblock_metainfo(transaction_t *txn, buf_lock_t *superblock, const std::vector<char> &key);
void clear_superblock_metainfo(transaction_t *txn, buf_lock_t *superblock);

/* Set sb to have root id as its root block and release sb */
void insert_root(block_id_t root_id, superblock_t* sb);

/* Create a stat block for the superblock if it doesn't already have one. */
void ensure_stat_block(transaction_t *txn, superblock_t *sb, eviction_priority_t stat_block_eviction_priority);

void get_btree_superblock(transaction_t *txn, access_t access, scoped_ptr_t<real_superblock_t> *got_superblock_out);

void get_btree_superblock_and_txn(btree_slice_t *slice, access_t access, int expected_change_count,
                                  repli_timestamp_t tstamp, order_token_t token,
                                  scoped_ptr_t<real_superblock_t> *got_superblock_out,
                                  scoped_ptr_t<transaction_t> *txn_out);

void get_btree_superblock_and_txn_for_backfilling(btree_slice_t *slice, order_token_t token,
                                                  scoped_ptr_t<real_superblock_t> *got_superblock_out,
                                                  scoped_ptr_t<transaction_t> *txn_out);

void get_btree_superblock_and_txn_for_reading(btree_slice_t *slice, access_t access, order_token_t token,
                                              cache_snapshotted_t snapshotted,
                                              scoped_ptr_t<real_superblock_t> *got_superblock_out,
                                              scoped_ptr_t<transaction_t> *txn_out);

#include "btree/operations.tcc"

#endif  // BTREE_OPERATIONS_HPP_<|MERGE_RESOLUTION|>--- conflicted
+++ resolved
@@ -6,13 +6,6 @@
 #include <utility>
 #include <vector>
 
-<<<<<<< HEAD
-#include "utils.hpp"
-#include "containers/scoped.hpp"
-#include "btree/node.hpp"
-#include "concurrency/promise.hpp"
-=======
->>>>>>> 462e6bb0
 #include "btree/leaf_node.hpp"
 #include "btree/node.hpp"
 #include "buffer_cache/buffer_cache.hpp"
@@ -25,6 +18,8 @@
 
 class btree_slice_t;
 
+template <class> class promise_t;
+
 enum cache_snapshotted_t { CACHE_SNAPSHOTTED_NO, CACHE_SNAPSHOTTED_YES };
 
 /* An abstract superblock provides the starting point for performing btree operations */
@@ -142,11 +137,7 @@
           stats(NULL) { }
 
     ~keyvalue_location_t() {
-<<<<<<< HEAD
-        if (pass_back_superblock && superblock) {
-=======
         if (pass_back_superblock != NULL && superblock != NULL) {
->>>>>>> 462e6bb0
             pass_back_superblock->pulse(superblock);
         }
     }
