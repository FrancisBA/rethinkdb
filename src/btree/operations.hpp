--- conflicted
+++ resolved
@@ -75,13 +75,6 @@
     repli_timestamp_t tstamp;
 };
 
-<<<<<<< HEAD
-template <class Value>
-value_txn_t<Value> get_value_write(btree_slice_t *, btree_key_t *, const repli_timestamp_t, const order_token_t);
-
-template <class Value>
-void get_value_read(btree_slice_t *, btree_key_t *, order_token_t, keyvalue_location_t<Value> *);
-
 template <class Value>
 class range_txn_t {
 public:
@@ -97,8 +90,6 @@
 template <class Value> 
 range_txn_t<Value> get_range(btree_slice_t *, order_token_t, rget_bound_mode_t, store_key_t const &, rget_bound_mode_t, store_key_t const &);
 
-=======
->>>>>>> 44783150
 #include "btree/operations.tcc"
 
 #endif  // __BTREE_OPERATIONS_HPP__