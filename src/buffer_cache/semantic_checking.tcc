--- conflicted
+++ resolved
@@ -101,16 +101,12 @@
 }
 
 template<class inner_cache_t>
-<<<<<<< HEAD
-repli_timestamp_t scc_buf_t<inner_cache_t>::get_recency() {
-    rassert(inner_buf);
-    return inner_buf->get_recency();
-}
-
-template<class inner_cache_t>
-scc_buf_t<inner_cache_t>::scc_buf_t(scc_cache_t<inner_cache_t> *_cache, bool snapshotted, bool should_load)
-    : snapshotted(snapshotted), should_load(should_load), has_been_changed(false), inner_buf(NULL), cache(_cache) { }
-=======
+repli_timestamp_t scc_buf_lock_t<inner_cache_t>::get_recency() const {
+    rassert(internal_buf_lock);
+    return internal_buf_lock->get_recency();
+}
+
+template<class inner_cache_t>
 scc_buf_lock_t<inner_cache_t>::scc_buf_lock_t()
     : snapshotted(false), has_been_changed(false), internal_buf_lock(new typename inner_cache_t::buf_lock_t()), cache(NULL) { }
 
@@ -119,7 +115,6 @@
     release_if_acquired();
     delete internal_buf_lock;
 }
->>>>>>> 1a46ff01
 
 /* Transaction */
 
