--- conflicted
+++ resolved
@@ -21,11 +21,7 @@
     shards.push_back(hash_region_t<key_range_t>(key_range_t(key_range_t::none,   store_key_t(),  key_range_t::open, store_key_t("n"))));
     shards.push_back(hash_region_t<key_range_t>(key_range_t(key_range_t::closed, store_key_t("n"), key_range_t::none, store_key_t() )));
 
-<<<<<<< HEAD
-    temp_file_t temp_file("/tmp/rdb_unittest.XXXXXX");
-=======
     temp_file_t temp_file;
->>>>>>> 0b501451
 
     scoped_ptr_t<io_backender_t> io_backender;
     make_io_backender(aio_default, &io_backender);
