#ifndef __UNITTEST_DUMMY_NAMESPACE_PROTOCOL_HPP__
#define __UNITTEST_DUMMY_NAMESPACE_PROTOCOL_HPP__

#include <map>
#include <set>
#include <string>
#include <vector>

#include "utils.hpp"
#include <boost/function.hpp>

#include "concurrency/fifo_checker.hpp"
#include "protocol_api.hpp"
#include "rpc/serialize_macros.hpp"
#include "timestamps.hpp"

struct signal_t;

namespace unittest {

class dummy_protocol_t {

public:

    class region_t {
    public:
        static region_t empty() THROWS_NOTHING;
<<<<<<< HEAD

        RDB_MAKE_ME_SERIALIZABLE_1(keys);

=======
>>>>>>> f0999272
        std::set<std::string> keys;
    };

    class temporary_cache_t {
        /* Dummy protocol doesn't need to cache anything */
    };

    class read_response_t {
    public:
        RDB_MAKE_ME_SERIALIZABLE_1(values);

        std::map<std::string, std::string> values;
    };

    class read_t {
    public:
        region_t get_region() const;
        read_t shard(region_t region) const;
        read_response_t unshard(std::vector<read_response_t> resps, temporary_cache_t *cache) const;
<<<<<<< HEAD

        RDB_MAKE_ME_SERIALIZABLE_1(keys);

=======
>>>>>>> f0999272
        region_t keys;
    };

    class write_response_t {
    public:
        RDB_MAKE_ME_SERIALIZABLE_1(old_values);

        std::map<std::string, std::string> old_values;
    };

    class write_t {
    public:
        region_t get_region() const;
        write_t shard(region_t region) const;
        write_response_t unshard(std::vector<write_response_t> resps, temporary_cache_t *cache) const;
<<<<<<< HEAD

        RDB_MAKE_ME_SERIALIZABLE_1(values);

=======
>>>>>>> f0999272
        std::map<std::string, std::string> values;
    };

    class backfill_chunk_t {
    public:
        std::string key, value;
        state_timestamp_t timestamp;
    };
};

bool region_is_superset(dummy_protocol_t::region_t a, dummy_protocol_t::region_t b);
dummy_protocol_t::region_t region_intersection(dummy_protocol_t::region_t a, dummy_protocol_t::region_t b);
dummy_protocol_t::region_t region_join(std::vector<dummy_protocol_t::region_t> vec) THROWS_ONLY(bad_join_exc_t, bad_region_exc_t);

bool operator==(dummy_protocol_t::region_t a, dummy_protocol_t::region_t b);
bool operator!=(dummy_protocol_t::region_t a, dummy_protocol_t::region_t b);

class dummy_underlying_store_t {

public:
    dummy_underlying_store_t(dummy_protocol_t::region_t r);

    dummy_protocol_t::region_t region;

    std::map<std::string, std::string> values;
    std::map<std::string, state_timestamp_t> timestamps;

    region_map_t<dummy_protocol_t, binary_blob_t> metadata;
};

class dummy_store_view_t : public store_view_t<dummy_protocol_t> {

public:
    dummy_store_view_t(dummy_underlying_store_t *p, dummy_protocol_t::region_t region);

    boost::shared_ptr<store_view_t<dummy_protocol_t>::read_transaction_t> begin_read_transaction(signal_t *interruptor) THROWS_ONLY(interrupted_exc_t);
    boost::shared_ptr<store_view_t<dummy_protocol_t>::write_transaction_t> begin_write_transaction(signal_t *interruptor) THROWS_ONLY(interrupted_exc_t);

private:
    friend class dummy_transaction_t;
    dummy_underlying_store_t *parent;
    rwi_lock_t read_write_lock;
};

}   /* namespace unittest */

#endif /* __UNITTEST_DUMMY_NAMESPACE_PROTOCOL_HPP__ */<|MERGE_RESOLUTION|>--- conflicted
+++ resolved
@@ -25,12 +25,7 @@
     class region_t {
     public:
         static region_t empty() THROWS_NOTHING;
-<<<<<<< HEAD
-
         RDB_MAKE_ME_SERIALIZABLE_1(keys);
-
-=======
->>>>>>> f0999272
         std::set<std::string> keys;
     };
 
@@ -50,19 +45,13 @@
         region_t get_region() const;
         read_t shard(region_t region) const;
         read_response_t unshard(std::vector<read_response_t> resps, temporary_cache_t *cache) const;
-<<<<<<< HEAD
-
         RDB_MAKE_ME_SERIALIZABLE_1(keys);
-
-=======
->>>>>>> f0999272
         region_t keys;
     };
 
     class write_response_t {
     public:
         RDB_MAKE_ME_SERIALIZABLE_1(old_values);
-
         std::map<std::string, std::string> old_values;
     };
 
@@ -71,12 +60,7 @@
         region_t get_region() const;
         write_t shard(region_t region) const;
         write_response_t unshard(std::vector<write_response_t> resps, temporary_cache_t *cache) const;
-<<<<<<< HEAD
-
         RDB_MAKE_ME_SERIALIZABLE_1(values);
-
-=======
->>>>>>> f0999272
         std::map<std::string, std::string> values;
     };
 
