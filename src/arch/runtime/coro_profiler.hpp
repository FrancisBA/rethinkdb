// Copyright 2010-2013 RethinkDB, all rights reserved.
#ifndef ARCH_RUNTIME_CORO_PROFILER_HPP_
#define	ARCH_RUNTIME_CORO_PROFILER_HPP_


#ifdef ENABLE_CORO_PROFILER

#include <algorithm>
#include <array>
#include <map>
#include <fstream>
#include <string>
#include <utility>
#include <vector>
<<<<<<< HEAD
#include <algorithm>
=======
>>>>>>> e9be5697

#include "backtrace.hpp"
#include "utils.hpp"
#include "arch/spinlock.hpp"
#include "config/args.hpp"


/* Depth of the stack traces generated by the coro profiler. */
#define CORO_PROFILER_BACKTRACE_DEPTH            10

/* How frequently should the coro profiler aggregate data and generate a report? */
#define CORO_PROFILER_REPORTING_INTERVAL        (secs_to_ticks(1.0) * 5)

/* If you set CORO_PROFILER_ADDRESS_TO_LINE to 1, the coro profiler prints
 * the filename and line number of the source file in/at which a sample was recorded.
 * Unfortunately that conversion is pretty slow. */
#define CORO_PROFILER_ADDRESS_TO_LINE           0


/*
 * The `coro_profiler_t` collects information about where coroutines spend time.
 * In order to turn it on, `ENABLE_CORO_PROFILER` must be defined at compile time.
 * It will only work reliably in debug mode, even though it can provide some
 * data in release mode as well.
 * You should compile as follows: `make CORO_PROFILING=1 DEBUG=1`
 * If you want to use the profiler in release mode, compile with
 * `make CORO_PROFILING=1 SYMBOLS=1 NO_OMIT_FRAME_POINTER=1`
 * Keep in mind though that backtraces can be unreliable in release.
 *
 * The coro profiler records a sample whenever it encounters a `PROFILER_RECORD_SAMPLE`
 * and also every time a coroutine yields.
 *
 * The following data is aggregated:
 *      - How often a certain recording point has been reached within the past
 *        `CORO_PROFILER_REPORTING_INTERVAL`.
 *      - How much time has passed since the coroutine has resumed running
 *        (this is useful to identify coroutines that run for long
 *        periods of time without yielding control)
 *      - How much time has passed on a coroutine since the previous recording
 *        point
 *      - The priority of the coroutine
 *
 * A combination of coro_type (signature of the function that spawned the coroutine)
 * and a limited-depth backtrace (see `CORO_PROFILER_BACKTRACE_DEPTH`) is used to
 * identify an "execution point". Data is recorded and reported for each such
 * execution point.
 *
 * The aggregated data is written to the file "coro_profiler_out.py" in the working
 * directory. Data is written every `CORO_PROFILER_REPORTING_INTERVAL` ticks.
 */
class coro_profiler_t {
public:
    // Should you ever want to make this a true singleton, just make the
    // constructor private.
    coro_profiler_t();

    static coro_profiler_t &get_global_profiler();

    void record_sample(size_t levels_to_strip_from_backtrace = 0);

    // coroutine execution is resumed
    void record_coro_resume();
    // coroutine execution yields
    void record_coro_yield(size_t levels_to_strip_from_backtrace);

private:
    typedef std::array<void *, CORO_PROFILER_BACKTRACE_DEPTH> small_trace_t;
    // We identify an execution point of a coroutine by a pair of
    // the coro's coroutine_type (the function which spawned it) and
    // a small_trace_t of its current execution point.
    typedef std::pair<std::string, small_trace_t> coro_execution_point_key_t;
    struct coro_sample_t {
        coro_sample_t(ticks_t _ticks_since_resume, ticks_t _ticks_since_previous, int _priority) :
            ticks_since_resume(_ticks_since_resume),
            ticks_since_previous(_ticks_since_previous),
            priority(_priority) { }
        ticks_t ticks_since_resume;
        ticks_t ticks_since_previous;
        int priority;
    };
    struct per_execution_point_samples_t {
        per_execution_point_samples_t() : num_samples_total(0) { }
        int num_samples_total;
        std::vector<coro_sample_t> samples;
    };
    struct per_thread_samples_t {
        per_thread_samples_t() : ticks_at_last_report(get_ticks()) { }
        std::map<coro_execution_point_key_t, per_execution_point_samples_t> per_execution_point_samples;
        spinlock_t spinlock;
        // This field is a duplicate of the global `ticks_at_last_report` in
        // `coro_profiler_t`. We copy it in each thread in order to avoid having
        // to lock and access the global field from different threads.
        ticks_t ticks_at_last_report;
    };

    // Represents the distribution of data points as a normal distribution,
    // plus minimum and maximum values.
    struct data_distribution_t {
        data_distribution_t() : min(0.0), max(0.0), mean(0.0), stddev(0.0) { }
        double min, max;
        double mean, stddev;
    };
    struct per_execution_point_collected_report_t {
        per_execution_point_collected_report_t() : num_samples(0) { }
        void compute_stats();
        std::vector<coro_sample_t> collected_samples;
        size_t num_samples;
        data_distribution_t time_since_previous;
        data_distribution_t time_since_resume;
        data_distribution_t priority;

    private:
        // Helper functions for compute_stats
        void update_min_max(const double new_sample, data_distribution_t *current_out) const;
        void accumulate_sample_pass1(const double new_sample,
                                     data_distribution_t *current_out) const;
        void divide_mean(data_distribution_t *current_out) const;
        void accumulate_sample_pass2(const double new_sample,
                                     data_distribution_t *current_out) const;
        void divide_stddev(data_distribution_t *current_out) const;
    };

    void generate_report();
    void print_to_reql(const std::map<coro_execution_point_key_t,
                       per_execution_point_collected_report_t> &execution_point_reports);
    void write_reql_header();
    std::string distribution_to_object_str(const data_distribution_t &distribution);
    std::string trace_to_array_str(const small_trace_t &trace);
    const std::string &get_frame_description(void *addr);
    coro_execution_point_key_t get_current_execution_point(size_t levels_to_strip_from_backtrace);

    // Would be nice if we could use one_per_thread here. However
    // that makes the construction order tricky.
    std::array<cache_line_padded_t<per_thread_samples_t >, MAX_THREADS> per_thread_samples;

    ticks_t ticks_at_last_report;
    /* Locking order is always:
     * 1. report_interval_spinlock
     * 2. per_thread_samples.spinlock in ascending order of thread num
     * You can safely skip some of the locks in this order.
     * Acquiring locks in different orders can dead-lock.
     */
    spinlock_t report_interval_spinlock;

    std::map<void *, std::string> frame_description_cache;
    address_to_line_t address_to_line;

    std::ofstream reql_output_file;

    DISABLE_COPYING(coro_profiler_t);
};

// Short-cuts
//
// PROFILER_CORO_RESUME and PROFILER_CORO_YIELD are meant to be used in
// the internal coroutine implementation to notify the profiler about when a coroutine
// yields and resumes execution respectively.
//
// PROFILER_RECORD_SAMPLE on the other hand can be used throughout the code to
// increase the granularity of profiling. By default, the coro profiler collects
// data only when a coroutine yields (assuming that PROFILER_CORO_YIELD gets called).
// PROFILER_RECORD_SAMPLE adds an additional point for data collection in between
// such yields and can be used to "trace" execution times through different
// sections of a given piece of code.
#define PROFILER_RECORD_SAMPLE coro_profiler_t::get_global_profiler().record_sample()
#define PROFILER_CORO_RESUME coro_profiler_t::get_global_profiler().record_coro_resume()
#define PROFILER_CORO_YIELD(STRIP_FRAMES) coro_profiler_t::get_global_profiler().record_coro_yield(STRIP_FRAMES)

#else /* ENABLE_CORO_PROFILER */

// Short-cuts (no-ops for disabled coro profiler)
#define PROFILER_RECORD_SAMPLE do {} while(0)
#define PROFILER_CORO_RESUME do {} while(0)
#define PROFILER_CORO_YIELD(STRIP_FRAMES) do {} while(0)

#endif /* not ENABLE_CORO_PROFILER */

#endif /* ARCH_RUNTIME_CORO_PROFILER_HPP_ */<|MERGE_RESOLUTION|>--- conflicted
+++ resolved
@@ -12,10 +12,7 @@
 #include <string>
 #include <utility>
 #include <vector>
-<<<<<<< HEAD
 #include <algorithm>
-=======
->>>>>>> e9be5697
 
 #include "backtrace.hpp"
 #include "utils.hpp"
