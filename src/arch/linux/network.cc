#include "arch/linux/network.hpp"
#include "arch/linux/thread_pool.hpp"
#include "arch/timing.hpp"
#include "logger.hpp"
#include "concurrency/cond_var.hpp"
#include <fcntl.h>
#include <errno.h>
#include <string.h>
#include <arpa/inet.h>
#include <netinet/tcp.h>
#include <sys/types.h>
#include <sys/socket.h>
#include <netdb.h>

/* Network connection object */

#define WRITE_QUEUE_MAX_SIZE (128 * KILOBYTE)
#define WRITE_CHUNK_SIZE (8 * KILOBYTE)

/* Warning: It is very easy to accidentally introduce race conditions to linux_tcp_conn_t.
Think carefully before changing read_internal(), perform_write(), or on_shutdown_*(). */

static fd_t connect_to(const char *host, int port) {

    struct addrinfo *res;

    /* make a sacrifice to the elders honor by converting port to a string, why
     * can't we just sacrifice a virgin for them (lord knows we have enough
     * virgins in Silicon Valley) */
    char port_str[10]; /* god is it dumb that we have to do this */
    snprintf(port_str, 10, "%d", port);
    //fail_due_to_user_error("Port is too big", (snprintf(port_str, 10, "%d", port) == 10));

    /* make the connection */
    if (getaddrinfo(host, port_str, NULL, &res) != 0) {
        logERR("Failed to look up address %s:%d.\n", host, port);
        goto ERROR_BREAKOUT;
    }

    {
        scoped_fd_t sock(socket(res->ai_family, res->ai_socktype, res->ai_protocol));
        if (sock.get() == INVALID_FD) {
            logERR("Failed to create a socket\n");
            goto ERROR_BREAKOUT;
        }
        if (connect(sock.get(), res->ai_addr, res->ai_addrlen) != 0) {
            /* for some reason the connection failed */
            logERR("Failed to make a connection with error: %s\n", strerror(errno));
            goto ERROR_BREAKOUT;
        }

        guarantee_err(fcntl(sock.get(), F_SETFL, O_NONBLOCK) == 0, "Could not make socket non-blocking");

        freeaddrinfo(res);
        return sock.release();
    }

ERROR_BREAKOUT:
    freeaddrinfo(res);
    throw linux_tcp_conn_t::connect_failed_exc_t();
}

linux_tcp_conn_t::linux_tcp_conn_t(const char *host, int port) :
    write_perfmon(NULL),
    sock(connect_to(host, port)),
    event_watcher(new linux_event_watcher_t(sock.get(), this)),
    read_in_progress(false), write_in_progress(false),
    write_queue_limiter(WRITE_QUEUE_MAX_SIZE), write_coro_pool(1, &write_queue)
    { }

static fd_t connect_to(const ip_address_t &host, int port) {

    scoped_fd_t sock;
    sock.reset(socket(AF_INET, SOCK_STREAM, 0));

    struct sockaddr_in addr;
    addr.sin_family = AF_INET;
    addr.sin_port = htons(port);
    addr.sin_addr = host.addr;
    bzero(addr.sin_zero, sizeof(addr.sin_zero));

    if (connect(sock.get(), reinterpret_cast<struct sockaddr*>(&addr), sizeof(addr)) != 0) {
        /* for some reason the connection failed */
        logINF("Failed to make a connection with error: %s\n", strerror(errno));
        throw linux_tcp_conn_t::connect_failed_exc_t();
    }

    guarantee_err(fcntl(sock.get(), F_SETFL, O_NONBLOCK) == 0, "Could not make socket non-blocking");

    return sock.release();
}

linux_tcp_conn_t::linux_tcp_conn_t(const ip_address_t &host, int port) :
    write_perfmon(NULL),
    sock(connect_to(host, port)),
    event_watcher(new linux_event_watcher_t(sock.get(), this)),
    read_in_progress(false), write_in_progress(false),
    write_queue_limiter(WRITE_QUEUE_MAX_SIZE), write_coro_pool(1, &write_queue)
    { }

linux_tcp_conn_t::linux_tcp_conn_t(fd_t s) :
    write_perfmon(NULL),
    sock(s),
    event_watcher(new linux_event_watcher_t(sock.get(), this)),
    read_in_progress(false), write_in_progress(false),
    write_queue_limiter(WRITE_QUEUE_MAX_SIZE), write_coro_pool(1, &write_queue)
{
    rassert(sock.get() != INVALID_FD);

    int res = fcntl(sock.get(), F_SETFL, O_NONBLOCK);
    guarantee_err(res == 0, "Could not make socket non-blocking");
}

size_t linux_tcp_conn_t::read_internal(void *buffer, size_t size) {
    assert_thread();
    rassert(!read_closed.is_pulsed());
    rassert(!read_in_progress);

    while (true) {
        ssize_t res = ::read(sock.get(), buffer, size);

        if (res == -1 && (errno == EAGAIN || errno == EWOULDBLOCK)) {

            read_in_progress = true;

            /* There's no data available right now, so we must wait for a notification from the
            epoll queue. `cond` will be pulsed when the socket is closed or when there is data
            available. */
            cond_t cond;

            /* Set up the cond so it gets pulsed when the socket is closed */
            cond_link_t pulse_if_shut_down(&read_closed, &cond);

            /* Set up the cond so it gets pulsed if an event comes */
            event_watcher->watch(poll_event_in, boost::bind(&cond_t::pulse, &cond), &cond);

            /* Wait for something to happen.

            We must wait lazily because if we wait eagerly, the `linux_tcp_conn_t` could be
            immediately destroyed as a consequence of our being notified, which could screw up
            the `linux_event_watcher_t`. See issue #322.

            At one time it was believed that `wait_eagerly()` would provide better performance,
            because `wait_lazily()` means an extra trip around the event loop when the connection
            becomes readable. On 2011-05-12, Tim benchmarked `wait_eagerly()` against
            `wait_lazily()` on electro with an all-get workload, no keys in the database, and
            default stress-client and server parameters, and found that it had no significant
            impact on performance. */
            cond.wait_lazily();

            read_in_progress = false;

            if (read_closed.is_pulsed()) {
                /* We were closed for whatever reason. Something else has already called
                on_shutdown_read(). In fact, we were probably signalled by on_shutdown_read(). */
                throw read_closed_exc_t();
            }

            /* Go around the loop and try to read again */

        } else if (res == 0 || (res == -1 && (errno == ECONNRESET || errno == ENOTCONN))) {
            /* We were closed. This is the first notification that the kernel has given us, so we
            must call on_shutdown_read(). */
            on_shutdown_read();
            throw read_closed_exc_t();

        } else if (res == -1) {
            /* Unknown error. This is not expected, but it will probably happen sometime so we
            shouldn't crash. */
            logERR("Could not read from socket: %s\n", strerror(errno));
            on_shutdown_read();
            throw read_closed_exc_t();

        } else {
            /* We read some data, whooo */
            return res;
        }
    }
}

size_t linux_tcp_conn_t::read_some(void *buf, size_t size) {

    assert_thread();
    rassert(size > 0);
    rassert(!read_in_progress);
    if (read_closed.is_pulsed()) throw read_closed_exc_t();

    if (read_buffer.size()) {
        /* Return the data from the peek buffer */
        size_t read_buffer_bytes = std::min(read_buffer.size(), size);
        memcpy(buf, read_buffer.data(), read_buffer_bytes);
        read_buffer.erase(read_buffer.begin(), read_buffer.begin() + read_buffer_bytes);
        return read_buffer_bytes;
    } else {
        /* Go to the kernel _once_. */
        return read_internal(buf, size);
    }
}

void linux_tcp_conn_t::read(void *buf, size_t size) {

    assert_thread();
    rassert(!read_in_progress);   // Is there a read already in progress?
    if (read_closed.is_pulsed()) throw read_closed_exc_t();

    /* First, consume any data in the peek buffer */
    int read_buffer_bytes = std::min(read_buffer.size(), size);
    memcpy(buf, read_buffer.data(), read_buffer_bytes);
    read_buffer.erase(read_buffer.begin(), read_buffer.begin() + read_buffer_bytes);
    buf = reinterpret_cast<void *>(reinterpret_cast<char *>(buf) + read_buffer_bytes);
    size -= read_buffer_bytes;

    /* Now go to the kernel for any more data that we need */
    while (size > 0) {
        size_t delta = read_internal(buf, size);
        rassert(delta <= size);
        buf = reinterpret_cast<void *>(reinterpret_cast<char *>(buf) + delta);
        size -= delta;
    }
}

void linux_tcp_conn_t::read_more_buffered() {

    assert_thread();
    rassert(!read_in_progress);
    if (read_closed.is_pulsed()) throw read_closed_exc_t();

    size_t old_size = read_buffer.size();
    read_buffer.resize(old_size + IO_BUFFER_SIZE);
    size_t delta = read_internal(read_buffer.data() + old_size, IO_BUFFER_SIZE);

    read_buffer.resize(old_size + delta);
}

const_charslice linux_tcp_conn_t::peek() const {

    assert_thread();
    rassert(!read_in_progress);   // Is there a read already in progress?
    if (read_closed.is_pulsed()) throw read_closed_exc_t();

    return const_charslice(read_buffer.data(), read_buffer.data() + read_buffer.size());
}

const_charslice linux_tcp_conn_t::peek(size_t size) {
    while (read_buffer.size() < size) read_more_buffered();
    return const_charslice(read_buffer.data(), read_buffer.data() + size);
}

<<<<<<< HEAD
void linux_tcp_conn_t::pop(size_t len) {
=======
    assert_thread();
>>>>>>> 5d08aef2
    rassert(!read_in_progress);
    if (read_closed.is_pulsed()) throw read_closed_exc_t();

    peek(len);
    read_buffer.erase(read_buffer.begin(), read_buffer.begin() + len);  // INEFFICIENT
}

void linux_tcp_conn_t::shutdown_read() {
    assert_thread();
    int res = ::shutdown(sock.get(), SHUT_RD);
    if (res != 0 && errno != ENOTCONN) {
        logERR("Could not shutdown socket for reading: %s\n", strerror(errno));
    }
    on_shutdown_read();
}

void linux_tcp_conn_t::on_shutdown_read() {
    assert_thread();
    rassert(!read_closed.is_pulsed());
    read_closed.pulse();
}

bool linux_tcp_conn_t::is_read_open() {
    assert_thread();
    return !read_closed.is_pulsed();
}

void linux_tcp_conn_t::internal_flush_write_buffer() {

    assert_thread();
    rassert(write_in_progress);

    /* Swap in a new write buffer, and set up the old write buffer to be
    released once the write is over. */
    std::vector<char> *buffer = new std::vector<char>;
    std::swap(write_buffer, *buffer);
    write_buffer.reserve(WRITE_CHUNK_SIZE);

    /* Acquire the write semaphore so the write queue doesn't get too long */
    rassert(buffer->size() <= WRITE_CHUNK_SIZE);
    rassert(WRITE_CHUNK_SIZE < WRITE_QUEUE_MAX_SIZE);
    write_queue_limiter.co_lock(buffer->size());

    /* Now `write_buffer` is empty, and `buffer` contains our data */
    write_queue.push(boost::bind(&linux_tcp_conn_t::perform_write, this,
        buffer->data(), buffer->size()));

    /* Set things up so the semaphore gets released and the buffer gets freed
    once the write is over */
    write_queue.push(boost::bind(&semaphore_t::unlock, &write_queue_limiter, (int)buffer->size()));

    /* Careful--this operation might succeed immediately, so you can't access `buffer`
    after `push()` returns. */
    write_queue.push(boost::bind(delete_ptr_t<std::vector<char> >(), buffer));
}

void linux_tcp_conn_t::perform_write(const void *buf, size_t size) {
    assert_thread();

    if (write_closed.is_pulsed()) {
        /* The write end of the connection was closed, but there are still
        operations in the write queue; we are one of those operations. Just
        don't do anything. */
        return;
    }

    while (size > 0) {
        int res = ::write(sock.get(), buf, size);

        if (res == -1 && (errno == EAGAIN || errno == EWOULDBLOCK)) {

            /* Wait for a notification from the event queue */
            cond_t cond;

            /* Set up the cond so it gets pulsed when the socket is closed */
            cond_link_t pulse_if_shut_down(&write_closed, &cond);

            /* Set up the cond so it gets pulsed if an event comes */
            event_watcher->watch(poll_event_out, boost::bind(&cond_t::pulse, &cond), &cond);

            /* Wait for something to happen. */
            cond.wait_lazily();

            if (write_closed.is_pulsed()) {
                /* We were closed for whatever reason. Whatever signalled us has already called
                   on_shutdown_write(). */
                break;
            }

            /* Go around the loop and try to write again */

        } else if (res == -1 && (errno == EPIPE || errno == ENOTCONN || errno == EHOSTUNREACH ||
                                 errno == ENETDOWN || errno == EHOSTDOWN || errno == ECONNRESET)) {
            /* These errors are expected to happen at some point in practice */
            on_shutdown_write();
            break;

        } else if (res == -1) {
            /* In theory this should never happen, but it probably will. So we write a log message
               and then shut down normally. */
            logERR("Could not write to socket: %s\n", strerror(errno));
            on_shutdown_write();
            break;

        } else if (res == 0) {
            /* This should never happen either, but it's better to write an error message than to
               crash completely. */
            logERR("Didn't expect write() to return 0.\n");
            on_shutdown_write();
            break;

        } else {
            rassert(res <= (int)size);
            buf = reinterpret_cast<const void *>(reinterpret_cast<const char *>(buf) + res);
            size -= res;
            if (write_perfmon) write_perfmon->record(res);
        }
    }
}

void linux_tcp_conn_t::write(const void *buf, size_t size) {

    assert_thread();
    rassert(!write_in_progress);
    write_in_progress = true;

    /* Flush out any data that's been buffered, so that things don't get out of order */
    internal_flush_write_buffer();

    /* Don't bother acquiring the write semaphore because we're going to block
    until the write is done anyway */

    /* Enqueue the write so it will happen eventually */
    write_queue.push(boost::bind(&linux_tcp_conn_t::perform_write, this, buf, size));

    /* Wait for the write to be done. If the write half of the network connection
    is closed before or during our write, then `perform_write()` will turn into a
    no-op, so the cond will still get pulsed. */
    cond_t to_signal_when_done;
    write_queue.push(boost::bind(&cond_t::pulse, &to_signal_when_done));
    to_signal_when_done.wait();

    write_in_progress = false;

    if (write_closed.is_pulsed()) throw write_closed_exc_t();
}

void linux_tcp_conn_t::write_buffered(const void *vbuf, size_t size) {

    assert_thread();
    rassert(!write_in_progress);
    write_in_progress = true;

    /* Convert to `char` for ease of pointer arithmetic */
    const char *buf = reinterpret_cast<const char*>(vbuf);

    while (size > 0) {
        /* Insert the largest chunk that fits in this block */
        size_t chunk = std::min(size, WRITE_CHUNK_SIZE - write_buffer.size());

        write_buffer.insert(write_buffer.end(), buf, buf + chunk);
        rassert(write_buffer.size() <= WRITE_CHUNK_SIZE);
        if (write_buffer.size() == WRITE_CHUNK_SIZE) internal_flush_write_buffer();

        buf += chunk;
        size -= chunk;
    }

    write_in_progress = false;

    if (write_closed.is_pulsed()) throw write_closed_exc_t();
}

void linux_tcp_conn_t::flush_buffer() {

    assert_thread();
    rassert(!write_in_progress);
    write_in_progress = true;

    /* Flush the write buffer; it might be half-full. */
    if (!write_buffer.empty()) internal_flush_write_buffer();

    /* Wait until we know that the write buffer has gone out over the network.
    If the write half of the connection is closed, then the call to
    `perform_write()` that `internal_flush_write_buffer()` will turn into a no-op,
    but the queue will continue to be pumped and so our cond will still get
    pulsed. */
    cond_t to_signal_when_done;
    write_queue.push(boost::bind(&cond_t::pulse, &to_signal_when_done));
    to_signal_when_done.wait();

    write_in_progress = false;

    if (write_closed.is_pulsed()) throw write_closed_exc_t();
}

void linux_tcp_conn_t::flush_buffer_eventually() {

    assert_thread();
    rassert(!write_in_progress);
    write_in_progress = true;

    /* Flush the write buffer; it might be half-full. */
    if (!write_buffer.empty()) internal_flush_write_buffer();

    write_in_progress = false;

    if (write_closed.is_pulsed()) throw write_closed_exc_t();
}

void linux_tcp_conn_t::shutdown_write() {

    assert_thread();

    int res = ::shutdown(sock.get(), SHUT_WR);
    if (res != 0 && errno != ENOTCONN) {
        logERR("Could not shutdown socket for writing: %s\n", strerror(errno));
    }

    on_shutdown_write();
}

void linux_tcp_conn_t::on_shutdown_write() {
    assert_thread();
    rassert(!write_closed.is_pulsed());
    write_closed.pulse();

    /* We don't flush out the write queue or stop the write coro pool explicitly.
    But by pulsing `write_closed`, we turn all `perform_write()` operations into
    no-ops, so in practice the write queue empties. */
}

bool linux_tcp_conn_t::is_write_open() {
    assert_thread();
    return !write_closed.is_pulsed();
}

linux_tcp_conn_t::~linux_tcp_conn_t() {
    assert_thread();

    if (is_read_open()) shutdown_read();
    if (is_write_open()) shutdown_write();

    delete event_watcher;
    event_watcher = NULL;

    /* scoped_fd_t's destructor will take care of close()ing the socket. */
}

void linux_tcp_conn_t::rethread(int new_thread) {

    if (home_thread == get_thread_id() && new_thread == INVALID_THREAD) {
        rassert(!read_in_progress);
        rassert(!write_in_progress);
        rassert(event_watcher);
        delete event_watcher;
        event_watcher = NULL;

    } else if (home_thread == INVALID_THREAD && new_thread == get_thread_id()) {
        rassert(!event_watcher);
        event_watcher = new linux_event_watcher_t(sock.get(), this);

    } else {
        crash("linux_tcp_conn_t can be rethread()ed from no thread to the current thread or "
            "from the current thread to no thread, but no other combination is legal. The "
            "current thread is %d; the old thread is %d; the new thread is %d.\n",
            get_thread_id(), home_thread, new_thread);
    }

    real_home_thread = new_thread;

    read_closed.rethread(new_thread);
    write_closed.rethread(new_thread);
    write_coro_pool.rethread(new_thread);
}

void linux_tcp_conn_t::on_event(int events) {

    assert_thread();

    /* This is called by linux_event_watcher_t when error events occur. Ordinary
    poll_event_in/poll_event_out events are not sent through this function. */

    bool reading = event_watcher->is_watching(poll_event_in);
    bool writing = event_watcher->is_watching(poll_event_out);

    if (events == (poll_event_err | poll_event_hup)) {

        /* HEY: What's the significance of these 'if' statements? Do they actually make
        any sense? Why don't we just close both halves of the socket? */

        if (writing) {
            /* We get this when the socket is closed but there is still data we are trying to send.
            For example, it can sometimes be reproduced by sending "nonsense\r\n" and then sending
            "set [key] 0 0 [length] noreply\r\n[value]\r\n" a hundred times then immediately closing
            the socket.

            I speculate that the "error" part comes from the fact that there is undelivered data
            in the socket send buffer, and the "hup" part comes from the fact that the remote end
            has hung up.

            The same can happen for reads, see next case. */

            on_shutdown_write();
        }

        if (reading) {
            /* See description for write case above */
            on_shutdown_read();
        }

        if (!reading && !writing) {
            /* We often get a combination of poll_event_err and poll_event_hup when a socket
            suddenly disconnects. It seems safe to assume it just indicates a hang-up. */
            if (!read_closed.is_pulsed()) shutdown_read();
            if (!write_closed.is_pulsed()) shutdown_write();
        }

    } else {
        /* We don't know why we got this, so log it and then shut down */
        logERR("Unexpected epoll err/hup/rdhup. events=%s, reading=%s, writing=%s\n",
            format_poll_event(events).c_str(),
            reading ? "yes" : "no",
            writing ? "yes" : "no");
        if (!read_closed.is_pulsed()) shutdown_read();
        if (!write_closed.is_pulsed()) shutdown_write();
    }
}

/* Network listener object */

linux_tcp_listener_t::linux_tcp_listener_t(
        int port,
        boost::function<void(boost::scoped_ptr<linux_tcp_conn_t>&)> cb) :
    sock(socket(AF_INET, SOCK_STREAM, 0)),
    event_watcher(sock.get(), this),
    callback(cb),
    log_next_error(true)
{
    int res;

    guarantee_err(sock.get() != INVALID_FD, "Couldn't create socket");

    int sockoptval = 1;
    res = setsockopt(sock.get(), SOL_SOCKET, SO_REUSEADDR, &sockoptval, sizeof(sockoptval));
    guarantee_err(res != -1, "Could not set REUSEADDR option");

    /* XXX Making our socket NODELAY prevents the problem where responses to
     * pipelined requests are delayed, since the TCP Nagle algorithm will
     * notice when we send multiple small packets and try to coalesce them. But
     * if we are only sending a few of these small packets quickly, like during
     * pipeline request responses, then Nagle delays for around 40 ms before
     * sending out those coalesced packets if they don't reach the max window
     * size. So for latency's sake we want to disable Nagle.
     *
     * This might decrease our throughput, so perhaps we should add a
     * runtime option for it.
     */
    res = setsockopt(sock.get(), IPPROTO_TCP, TCP_NODELAY, &sockoptval, sizeof(sockoptval));
    guarantee_err(res != -1, "Could not set TCP_NODELAY option");

    // Bind the socket
    sockaddr_in serv_addr;
    bzero((char*)&serv_addr, sizeof(serv_addr));
    serv_addr.sin_family = AF_INET;
    serv_addr.sin_port = htons(port);
    serv_addr.sin_addr.s_addr = INADDR_ANY;
    res = bind(sock.get(), (sockaddr*)&serv_addr, sizeof(serv_addr));
    if (res != 0) {
        if (errno == EADDRINUSE) {
            throw address_in_use_exc_t();
        } else {
            crash("Could not bind socket: %s\n", strerror(errno));
        }
    }

    // Start listening to connections
    res = listen(sock.get(), 5);
    guarantee_err(res == 0, "Couldn't listen to the socket");

    res = fcntl(sock.get(), F_SETFL, O_NONBLOCK);
    guarantee_err(res == 0, "Could not make socket non-blocking");

    // Start the accept loop
    accept_loop_handler.reset(new side_coro_handler_t(
        boost::bind(&linux_tcp_listener_t::accept_loop, this, _1)
        ));
}

void linux_tcp_listener_t::accept_loop(signal_t *shutdown_signal) {

    static const int initial_backoff_delay_ms = 10;   // Milliseconds
    static const int max_backoff_delay_ms = 160;
    int backoff_delay_ms = initial_backoff_delay_ms;

    while (!shutdown_signal->is_pulsed()) {

        fd_t new_sock = accept(sock.get(), NULL, NULL);

        if (new_sock != INVALID_FD) {
            coro_t::spawn_now(boost::bind(&linux_tcp_listener_t::handle, this, new_sock));

            /* If we backed off before, un-backoff now that the problem seems to be
            resolved. */
            if (backoff_delay_ms > initial_backoff_delay_ms) backoff_delay_ms /= 2;

            /* Assume that if there was a problem before, it's gone now because accept()
            is working. */
            log_next_error = true;

        } else if (errno == EAGAIN || errno == EWOULDBLOCK) {
            /* Wait for a notification from the event loop, or for a command to shut down,
            before continuing */
            cond_t c;
            cond_link_t interrupt_wait_on_shutdown(shutdown_signal, &c);
            event_watcher.watch(poll_event_in, boost::bind(&cond_t::pulse, &c), &c);
            c.wait();

        } else if (errno == EINTR) {
            /* Harmless error; just try again. */ 

        } else {
            /* Unexpected error. Log it unless it's a repeat error. */
            if (log_next_error) {
                logERR("accept() failed: %s.\n",
                    strerror(errno));
                log_next_error = false;
            }

            /* Delay before retrying. We use pulse_after_time() instead of nap() so that we will
            be interrupted immediately if something wants to shut us down. */
            cond_t c;
            cond_link_t interrupt_wait_on_shutdown(shutdown_signal, &c);
            call_with_delay(backoff_delay_ms, boost::bind(&cond_t::pulse, &c), &c);
            c.wait();

            /* Exponentially increase backoff time */
            if (backoff_delay_ms < max_backoff_delay_ms) backoff_delay_ms *= 2;
        }
    }
}

void linux_tcp_listener_t::handle(fd_t socket) {
    boost::scoped_ptr<linux_tcp_conn_t> conn(new linux_tcp_conn_t(socket));
    callback(conn);
}

linux_tcp_listener_t::~linux_tcp_listener_t() {

    /* Interrupt the accept loop */
    accept_loop_handler.reset();

    int res;

    res = shutdown(sock.get(), SHUT_RDWR);
    guarantee_err(res == 0, "Could not shutdown main socket");

    // scoped_fd_t destructor will close() the socket
}

void linux_tcp_listener_t::on_event(int events) {

    /* This is only called in cases of error; normal input events are recieved
    via event_listener.watch(). */

    if (log_next_error) {
        logERR("poll()/epoll() sent linux_tcp_listener_t errors: %d.\n", events);
        log_next_error = false;
    }
}
<|MERGE_RESOLUTION|>--- conflicted
+++ resolved
@@ -246,11 +246,9 @@
     return const_charslice(read_buffer.data(), read_buffer.data() + size);
 }
 
-<<<<<<< HEAD
 void linux_tcp_conn_t::pop(size_t len) {
-=======
-    assert_thread();
->>>>>>> 5d08aef2
+
+    assert_thread();
     rassert(!read_in_progress);
     if (read_closed.is_pulsed()) throw read_closed_exc_t();
 
