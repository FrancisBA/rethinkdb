--- conflicted
+++ resolved
@@ -274,11 +274,7 @@
                                        path, errno_string(errno).c_str());
             }
         }
-<<<<<<< HEAD
-#endif  // O_DIRECT
-=======
 #endif  // O_DIRECT.
->>>>>>> 84151c0d
     }
 
     file_exists = true;
@@ -297,7 +293,7 @@
     // until the file system flushes the metadata to disk.
 
     // Construct a disk manager. (given that we have an event pool)
-    if (linux_thread_pool_t::get_thread()) {
+    if (linux_thread_pool_t::thread) {
         diskmgr = io_backender->get_diskmgr_ptr();
         default_account.init(new file_account_t(this, 1, UNLIMITED_OUTSTANDING_REQUESTS));
     }
