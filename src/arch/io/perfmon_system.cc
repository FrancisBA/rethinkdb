/* This file exists to provide some stat monitors for process statistics and the like. */

#define __STDC_FORMAT_MACROS
#include <inttypes.h>
#include <string.h>
#include <stdlib.h>
#include <sys/syscall.h>
#include <sys/stat.h>
#include <fcntl.h>
#include <stdarg.h>

#include <vector>

#include "arch/io/io_utils.hpp"
#include "containers/printf_buffer.hpp"
#include "perfmon.hpp"
#include "logger.hpp"
#include "utils.hpp"
#include "thread_local.hpp"

/* Class to represent and parse the contents of /proc/[pid]/stat */

struct proc_pid_stat_exc_t : public std::exception {
    explicit proc_pid_stat_exc_t(const char *format, ...) __attribute__ ((format (printf, 2, 3))) {
        va_list ap;
        va_start(ap, format);
        msg = vstrprintf(format, ap);
        va_end(ap);
    }
    std::string msg;
    const char *what() const throw () {
        return msg.c_str();
    }
    ~proc_pid_stat_exc_t() throw () { }
};

struct proc_pid_stat_t {
    int pid;
    char name[500];
    char state;
    int ppid, pgrp, session, tty_nr, tpgid;
    unsigned int flags;
    uint64_t minflt, cminflt, majflt, cmajflt, utime, stime;
    int64_t cutime, cstime, priority, nice, num_threads, itrealvalue;
    uint64_t starttime;
    uint64_t vsize;
    int64_t rss;
    uint64_t rsslim, startcode, endcode, startstack, kstkesp, kstkeip, signal, blocked,
        sigignore, sigcatch, wchan, nswap, cnswap;
    int exit_signal, processor;
    unsigned int rt_priority, policy;
    uint64_t delayacct_blkio_ticks;
    uint64_t guest_time;
    int64_t cguest_time;

    static proc_pid_stat_t for_pid(pid_t pid) {
        printf_buffer_t<100> path("/proc/%d/stat", pid);
        proc_pid_stat_t stat;
        stat.read_from_file(path.c_str());
        return stat;
    }

    static proc_pid_stat_t for_pid_and_tid(pid_t pid, pid_t tid) {
        printf_buffer_t<100> path("/proc/%d/task/%d/stat", pid, tid);
        proc_pid_stat_t stat;
        stat.read_from_file(path.c_str());
        return stat;
    }

private:
    void read_from_file(const char * path) {
        scoped_fd_t stat_file(open(path, O_RDONLY));
        if (stat_file.get() == INVALID_FD) {
            throw proc_pid_stat_exc_t("Could not open '%s': %s (errno = %d)", path, strerror(errno), errno);
        }

        char buffer[1000];
        int res = ::read(stat_file.get(), buffer, sizeof(buffer));
        if (res <= 0) {
            throw proc_pid_stat_exc_t("Could not read '%s': %s (errno = %d)", path, strerror(errno), errno);
        }

        buffer[res] = '\0';

        const int items_to_parse = 44;
        int res2 = sscanf(buffer, "%d %s %c %d %d %d %d %d %u"
                          " %" SCNu64 " %" SCNu64 " %" SCNu64 " %" SCNu64 " %" SCNu64 " %" SCNu64
                          " %" SCNd64 " %" SCNd64 " %" SCNd64 " %" SCNd64 " %" SCNd64 " %" SCNd64
                          " %" SCNu64 " %" SCNu64 " %" SCNd64
                          " %" SCNu64 " %" SCNu64 " %" SCNu64 " %" SCNu64 " %" SCNu64 " %" SCNu64 " %" SCNu64 " %" SCNu64
                          " %" SCNu64 " %" SCNu64 " %" SCNu64 " %" SCNu64 " %" SCNu64
                          " %d %d"
                          " %u %u"
                          " %" SCNu64
                          " %" SCNu64
                          " %" SCNd64,
                          &pid,
                          name,
                          &state,
                          &ppid, &pgrp, &session, &tty_nr, &tpgid,
                          &flags,
                          &minflt, &cminflt, &majflt, &cmajflt, &utime, &stime,
                          &cutime, &cstime, &priority, &nice, &num_threads, &itrealvalue,
                          &starttime,
                          &vsize,
                          &rss,
                          &rsslim, &startcode, &endcode, &startstack, &kstkesp, &kstkeip, &signal, &blocked,
                          &sigignore, &sigcatch, &wchan, &nswap, &cnswap,
                          &exit_signal, &processor,
                          &rt_priority, &policy,
                          &delayacct_blkio_ticks,
                          &guest_time,
                          &cguest_time);
        if (res2 != items_to_parse) {
            throw proc_pid_stat_exc_t("Could not parse '%s': expected to parse %d items, parsed "
                "%d. Buffer contents: %s", path, items_to_parse, res2, buffer);
        }
    }
};

/* perfmon_system_t is used to monitor system stats that do not need to be polled. */
struct perfmon_system_t : public perfmon_t {
    bool have_reported_error;
    explicit perfmon_system_t(perfmon_collection_t *parent = NULL) : perfmon_t(parent), have_reported_error(false), start_time(time(NULL)) { }

    void *begin_stats() {
        return NULL;
    }
    void visit_stats(void *) {
    }
    void end_stats(void *, perfmon_result_t *dest) {
        put_timestamp(dest);
        dest->insert("version", new perfmon_result_t(std::string(RETHINKDB_VERSION)));
        dest->insert("pid", new perfmon_result_t(strprintf("%d", getpid())));

        proc_pid_stat_t pid_stat;
        try {
            pid_stat = proc_pid_stat_t::for_pid(getpid());
        } catch (proc_pid_stat_exc_t e) {
            if (!have_reported_error) {
                logWRN("Error in reporting system stats: %s (Further errors like this will be suppressed.)", e.what());
                have_reported_error = true;
            }
            return;
        }

        dest->insert("memory_virtual", new perfmon_result_t(strprintf("%lu", pid_stat.vsize)));
        dest->insert("memory_real", new perfmon_result_t(strprintf("%ld", pid_stat.rss * sysconf(_SC_PAGESIZE))));
    }
<<<<<<< HEAD
    void put_timestamp(perfmon_result_t *dest) {
        time_t now = time(NULL);
        dest->insert("uptime", new perfmon_result_t(strprintf("%d", int(difftime(start_time, now)))));
        dest->insert("timestamp", new perfmon_result_t(format_time(now)));
=======
    void put_timestamp(perfmon_stats_t *dest) {
        struct timespec now;
        int res = clock_gettime(CLOCK_REALTIME, &now);
        guarantee_err(res == 0, "clock_gettime(CLOCK_REALTIME) failed");
        (*dest)["uptime"] = strprintf("%d", int(difftime(start_time, now.tv_sec)));
        (*dest)["timestamp"] = format_time(now);
>>>>>>> fc2f68fd
    }

    time_t start_time;
} pm_system;

/* Some of the stats need to be polled periodically. Call this function periodically on each
thread to ensure that stats are up to date. It takes a void* so that it can be called as a timer
callback. */

perfmon_sampler_t
    pm_cpu_user("cpu_user", secs_to_ticks(5), false, NULL),
    pm_cpu_system("cpu_system", secs_to_ticks(5), false, NULL),
    pm_cpu_combined("cpu_combined", secs_to_ticks(5), false, NULL),
    pm_memory_faults("memory_faults", secs_to_ticks(5), false, NULL);


TLS(proc_pid_stat_t, last_stats);
TLS_with_init(ticks_t, last_ticks, 0);
TLS_with_init(bool, have_reported_stats_error, false);

void poll_system_stats(void *) {

    proc_pid_stat_t current_stats;
    try {
        current_stats = proc_pid_stat_t::for_pid_and_tid(getpid(), syscall(SYS_gettid));
    } catch (proc_pid_stat_exc_t e) {
        if (!TLS_get_have_reported_stats_error()) {
            logWRN("Error in reporting per-thread stats: %s (Further errors like this will "
                "be suppressed.)", e.what());
            TLS_set_have_reported_stats_error(true);
        }
    }
    ticks_t current_ticks = get_ticks();

    if (TLS_get_last_ticks() == 0) {
        TLS_set_last_stats(current_stats);
        TLS_set_last_ticks(current_ticks);
    } else if (current_ticks > TLS_get_last_ticks() + secs_to_ticks(1)) {
        double realtime_elapsed = ticks_to_secs(current_ticks - TLS_get_last_ticks()) * sysconf(_SC_CLK_TCK);
        pm_cpu_user.record((current_stats.utime - TLS_get_last_stats().utime) / realtime_elapsed);
        pm_cpu_system.record((current_stats.stime - TLS_get_last_stats().stime) / realtime_elapsed);
        pm_cpu_combined.record(
            (current_stats.utime - TLS_get_last_stats().utime +
             current_stats.stime - TLS_get_last_stats().stime) /
             realtime_elapsed);
        pm_memory_faults.record((current_stats.majflt - TLS_get_last_stats().majflt) / realtime_elapsed);

        TLS_set_last_stats(current_stats);
        TLS_set_last_ticks(current_ticks);
    }
}
<|MERGE_RESOLUTION|>--- conflicted
+++ resolved
@@ -147,19 +147,12 @@
         dest->insert("memory_virtual", new perfmon_result_t(strprintf("%lu", pid_stat.vsize)));
         dest->insert("memory_real", new perfmon_result_t(strprintf("%ld", pid_stat.rss * sysconf(_SC_PAGESIZE))));
     }
-<<<<<<< HEAD
     void put_timestamp(perfmon_result_t *dest) {
-        time_t now = time(NULL);
-        dest->insert("uptime", new perfmon_result_t(strprintf("%d", int(difftime(start_time, now)))));
-        dest->insert("timestamp", new perfmon_result_t(format_time(now)));
-=======
-    void put_timestamp(perfmon_stats_t *dest) {
         struct timespec now;
         int res = clock_gettime(CLOCK_REALTIME, &now);
         guarantee_err(res == 0, "clock_gettime(CLOCK_REALTIME) failed");
-        (*dest)["uptime"] = strprintf("%d", int(difftime(start_time, now.tv_sec)));
-        (*dest)["timestamp"] = format_time(now);
->>>>>>> fc2f68fd
+        dest->insert("uptime", new perfmon_result_t(strprintf("%d", int(difftime(start_time, now.tv_sec)))));
+        dest->insert("timestamp", new perfmon_result_t(format_time(now)));
     }
 
     time_t start_time;
