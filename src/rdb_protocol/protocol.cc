--- conflicted
+++ resolved
@@ -124,13 +124,8 @@
         rassert(boost::get<point_read_response_t>(&responses[0].response));
         *response = responses[0];
     } else if (rg) {
-<<<<<<< HEAD
-        rget_read_response_t rg_response;
-=======
-        std::sort(responses.begin(), responses.end(), read_response_cmp);
         response->response = rget_read_response_t();
         rget_read_response_t &rg_response = boost::get<rget_read_response_t>(response->response);
->>>>>>> 23ad396c
         rg_response.truncated = false;
         rg_response.key_range = get_region().inner;
         rg_response.last_considered_key = get_region().inner.left;
@@ -266,18 +261,11 @@
         rassert(responses.size() == 1);
         rassert(boost::get<point_read_response_t>(&responses[0].response));
         *response = responses[0];
-<<<<<<< HEAD
-    }
-
-    const rget_read_t *rg = boost::get<rget_read_t>(&read);
+    }
+
     if (rg) {
-        rget_read_response_t rg_response;
-=======
-    } else if (rg) {
-        std::sort(responses.begin(), responses.end(), read_response_cmp);
         response->response = rget_read_response_t();
         rget_read_response_t &rg_response = boost::get<rget_read_response_t>(response->response);
->>>>>>> 23ad396c
         rg_response.truncated = false;
         rg_response.key_range = get_region().inner;
         rg_response.last_considered_key = get_region().inner.left;
@@ -426,13 +414,8 @@
         } else {
             unreachable();
         }
-<<<<<<< HEAD
-        *response = read_response_t(rg_response);
-=======
-        response->response = rg_response;
     } else {
         unreachable("Unknown read response.");
->>>>>>> 23ad396c
     }
 }
 
