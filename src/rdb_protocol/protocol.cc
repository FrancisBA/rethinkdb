--- conflicted
+++ resolved
@@ -566,89 +566,7 @@
             if (!rg.terminal) {
                 unshard_range_get(rg);
             } else {
-<<<<<<< HEAD
                 unshard_reduce(rg);
-=======
-                try {
-                    if (const ql::reduce_wire_func_t *reduce_func =
-                            boost::get<ql::reduce_wire_func_t>(&rg.terminal->variant)) {
-                        ql::reduce_wire_func_t local_reduce_func = *reduce_func;
-                        rg_response->result = rget_read_response_t::empty_t();
-                        for (size_t i = 0; i < count; ++i) {
-                            const rget_read_response_t *_rr =
-                                boost::get<rget_read_response_t>(&responses[i].response);
-                            guarantee(_rr);
-                            counted_t<const ql::datum_t> *lhs =
-                                boost::get<counted_t<const ql::datum_t> >(&rg_response->result);
-                            const counted_t<const ql::datum_t> *rhs =
-                                boost::get<counted_t<const ql::datum_t> >(&(_rr->result));
-                            if (!rhs) {
-                                guarantee(boost::get<rget_read_response_t::empty_t>(&(_rr->result)));
-                                continue;
-                            } else {
-                                if (lhs) {
-                                    counted_t<const ql::datum_t> reduced_val =
-                                        local_reduce_func.compile(&ql_env)->call(*lhs, *rhs)->as_datum();
-                                    rg_response->result = reduced_val;
-                                } else {
-                                    guarantee(boost::get<rget_read_response_t::empty_t>(&rg_response->result));
-                                    rg_response->result = _rr->result;
-                                }
-                            }
-                        }
-                    } else if (boost::get<ql::count_wire_func_t>(&rg.terminal->variant)) {
-                        rg_response->result = make_counted<const ql::datum_t>(0.0);
-
-                        for (size_t i = 0; i < count; ++i) {
-                            const rget_read_response_t *_rr =
-                                boost::get<rget_read_response_t>(&responses[i].response);
-                            guarantee(_rr);
-                            counted_t<const ql::datum_t> lhs = boost::get<counted_t<const ql::datum_t>>(rg_response->result);
-                            counted_t<const ql::datum_t> rhs = boost::get<counted_t<const ql::datum_t>>(_rr->result);
-                            rg_response->result = make_counted<const ql::datum_t>(lhs->as_num() + rhs->as_num());
-                        }
-                    } else if (const ql::gmr_wire_func_t *gmr_func =
-                            boost::get<ql::gmr_wire_func_t>(&rg.terminal->variant)) {
-                        ql::gmr_wire_func_t local_gmr_func = *gmr_func;
-                        rg_response->result = ql::wire_datum_map_t();
-                        ql::wire_datum_map_t *map =
-                            boost::get<ql::wire_datum_map_t>(&rg_response->result);
-
-                          for (size_t i = 0; i < count; ++i) {
-                            const rget_read_response_t *_rr =
-                                boost::get<rget_read_response_t>(&responses[i].response);
-                            guarantee(_rr);
-                            const ql::wire_datum_map_t *rhs =
-                                boost::get<ql::wire_datum_map_t>(&(_rr->result));
-                            r_sanity_check(rhs);
-                            ql::wire_datum_map_t local_rhs = *rhs;
-                            local_rhs.compile();
-
-                            counted_t<const ql::datum_t> rhs_arr = local_rhs.to_arr();
-                            for (size_t f = 0; f < rhs_arr->size(); ++f) {
-                                counted_t<const ql::datum_t> key
-                                    = rhs_arr->get(f)->get("group");
-                                counted_t<const ql::datum_t> val
-                                    = rhs_arr->get(f)->get("reduction");
-                                if (!map->has(key)) {
-                                    map->set(key, val);
-                                } else {
-                                    counted_t<ql::func_t> r
-                                        = local_gmr_func.compile_reduce(&ql_env);
-                                    map->set(key, r->call(map->get(key), val)->as_datum());
-                                }
-                            }
-                        }
-                        boost::get<ql::wire_datum_map_t>(rg_response->result).finalize();
-                    } else {
-                        unreachable();
-                    }
-                } catch (const ql::datum_exc_t &e) {
-                    /* Evaluation threw so we're not going to be accepting any
-                       more requests. */
-                    terminal_exception(e, rg.terminal->variant, &rg_response->result);
-                }
->>>>>>> f4555a89
             }
         } catch (const runtime_exc_t &e) {
             rg_response->result = e;
@@ -825,42 +743,35 @@
                     const rget_read_response_t *_rr =
                         boost::get<rget_read_response_t>(&responses[i].response);
                     guarantee(_rr);
-                    ql::wire_datum_t *lhs = boost::get<ql::wire_datum_t>(&rg_response->result);
-                    const ql::wire_datum_t *rhs = boost::get<ql::wire_datum_t>(&(_rr->result));
+                    counted_t<const ql::datum_t> *lhs =
+                        boost::get<counted_t<const ql::datum_t> >(&rg_response->result);
+                    const counted_t<const ql::datum_t> *rhs =
+                        boost::get<counted_t<const ql::datum_t> >(&(_rr->result));
                     if (!rhs) {
                         guarantee(boost::get<rget_read_response_t::empty_t>(&(_rr->result)));
                         continue;
                     } else {
-                        ql::wire_datum_t local_rhs = *rhs;
                         if (lhs) {
-                            counted_t<const ql::datum_t> reduced_val = local_reduce_func.compile(&ql_env)->call(lhs->compile(&ql_env), local_rhs.compile(&ql_env))->as_datum();
-                            rg_response->result = ql::wire_datum_t(reduced_val);
+                            counted_t<const ql::datum_t> reduced_val =
+                                local_reduce_func.compile(&ql_env)->call(*lhs, *rhs)->as_datum();
+                            rg_response->result = reduced_val;
                         } else {
                             guarantee(boost::get<rget_read_response_t::empty_t>(&rg_response->result));
                             rg_response->result = _rr->result;
                         }
                     }
                 }
-                ql::wire_datum_t *final_val = boost::get<ql::wire_datum_t>(&rg_response->result);
-                if (final_val) {
-                    final_val->finalize();
-                }
             } else if (boost::get<ql::count_wire_func_t>(&rg.terminal->variant)) {
-                rg_response->result =
-                    ql::wire_datum_t(make_counted<ql::datum_t>(0.0));
+                rg_response->result = make_counted<const ql::datum_t>(0.0);
 
                 for (size_t i = 0; i < count; ++i) {
                     const rget_read_response_t *_rr =
                         boost::get<rget_read_response_t>(&responses[i].response);
                     guarantee(_rr);
-                    ql::wire_datum_t *lhs = boost::get<ql::wire_datum_t>(&rg_response->result);
-                    const ql::wire_datum_t *rhs = boost::get<ql::wire_datum_t>(&(_rr->result));
-                    ql::wire_datum_t local_rhs = *rhs;
-
-                    counted_t<const ql::datum_t> sum = make_counted<ql::datum_t>(lhs->compile(&ql_env)->as_num() + local_rhs.compile(&ql_env)->as_num());
-                    rg_response->result = ql::wire_datum_t(sum);
+                    counted_t<const ql::datum_t> lhs = boost::get<counted_t<const ql::datum_t>>(rg_response->result);
+                    counted_t<const ql::datum_t> rhs = boost::get<counted_t<const ql::datum_t>>(_rr->result);
+                    rg_response->result = make_counted<const ql::datum_t>(lhs->as_num() + rhs->as_num());
                 }
-                boost::get<ql::wire_datum_t>(rg_response->result).finalize();
             } else if (const ql::gmr_wire_func_t *gmr_func =
                     boost::get<ql::gmr_wire_func_t>(&rg.terminal->variant)) {
                 ql::gmr_wire_func_t local_gmr_func = *gmr_func;
@@ -868,7 +779,7 @@
                 ql::wire_datum_map_t *map =
                     boost::get<ql::wire_datum_map_t>(&rg_response->result);
 
-                for (size_t i = 0; i < count; ++i) {
+                  for (size_t i = 0; i < count; ++i) {
                     const rget_read_response_t *_rr =
                         boost::get<rget_read_response_t>(&responses[i].response);
                     guarantee(_rr);
@@ -876,7 +787,7 @@
                         boost::get<ql::wire_datum_map_t>(&(_rr->result));
                     r_sanity_check(rhs);
                     ql::wire_datum_map_t local_rhs = *rhs;
-                    local_rhs.compile(&ql_env);
+                    local_rhs.compile();
 
                     counted_t<const ql::datum_t> rhs_arr = local_rhs.to_arr();
                     for (size_t f = 0; f < rhs_arr->size(); ++f) {
