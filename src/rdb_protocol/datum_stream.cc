--- conflicted
+++ resolved
@@ -279,7 +279,7 @@
         env_checkpoint_t inner_checkpoint(env, &env_t::discard_checkpoint);
 
         if (arg != NULL) {
-            if (f->filter_call(env, arg)) {
+            if (f->filter_call(arg)) {
                 outer_checkpoint.reset(&env_t::merge_checkpoint);
                 *datum_out = arg;
                 return res;
@@ -296,7 +296,6 @@
 // CONCATMAP_DATUM_STREAM_T
 datum_stream_t::batch_info_t concatmap_datum_stream_t::next_impl(const datum_t **datum_out) {
     for (;;) {
-<<<<<<< HEAD
         if (subsource == NULL) {
             const datum_t *arg = source->next();
             if (arg == NULL) {
@@ -311,14 +310,6 @@
         if (res != END_OF_STREAM) {
             *datum_out = retval;
             return res;
-=======
-        env_checkpoint_t outer_checkpoint(env, &env_t::discard_checkpoint);
-        if (!(arg = src->next())) return 0;
-        env_checkpoint_t inner_checkpoint(env, &env_t::discard_checkpoint);
-        if (f->filter_call(arg)) {
-            outer_checkpoint.reset(&env_t::merge_checkpoint);
-            break;
->>>>>>> ea3eaccf
         }
 
         subsource = NULL;
