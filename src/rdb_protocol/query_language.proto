--- conflicted
+++ resolved
@@ -80,12 +80,10 @@
 
     optional Table table = 15;
 
-<<<<<<< HEAD
     optional string javascript = 16;
-=======
+
     // reserved for RethinkDB internal use.
     extensions 1000 to 1099;
->>>>>>> 3345a0e2
 };
 
 message Builtin {
