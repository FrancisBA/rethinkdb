#include "rdb_protocol/func.hpp"

#include "rdb_protocol/counted_term.hpp"
#include "rdb_protocol/env.hpp"
#include "rdb_protocol/pb_utils.hpp"
#include "rdb_protocol/ql2.pb.h"
#include "rdb_protocol/term_walker.hpp"

#pragma GCC diagnostic ignored "-Wshadow"

namespace ql {

func_t::func_t(env_t *env, js::id_t id, counted_t<term_t> parent)
    : pb_rcheckable_t(parent->backtrace()), source(parent->get_src()),
      js_parent(parent), js_env(env), js_id(id) {
    env->dump_scope(&scope);
}

func_t::func_t(env_t *env, protob_t<const Term> _source)
    : pb_rcheckable_t(_source), source(_source),
      js_env(NULL), js_id(js::INVALID_ID) {
    protob_t<const Term> t = _source;
    r_sanity_check(t->type() == Term_TermType_FUNC);
    rcheck(t->optargs_size() == 0, "FUNC takes no optional arguments.");
    rcheck(t->args_size() == 2, strprintf("Func takes exactly two arguments (got %d)",
                                          t->args_size()));

    std::vector<int> args;
    const Term *vars = &t->args(0);
    if (vars->type() == Term_TermType_DATUM) {
        const Datum *d = &vars->datum();
        rcheck(d->type() == Datum_DatumType_R_ARRAY,
               "CLIENT ERROR: FUNC variables must be a literal *array* of numbers.");
        for (int i = 0; i < d->r_array_size(); ++i) {
            const Datum *dnum = &d->r_array(i);
            rcheck(dnum->type() == Datum_DatumType_R_NUM,
                   "CLIENT ERROR: FUNC variables must be a literal array of *numbers*.");
            args.push_back(dnum->r_num());
        }
    } else if (vars->type() == Term_TermType_MAKE_ARRAY) {
        for (int i = 0; i < vars->args_size(); ++i) {
            const Term *arg = &vars->args(i);
            rcheck(arg->type() == Term_TermType_DATUM,
                   "CLIENT ERROR: FUNC variables must be a *literal* array of numbers.");
            const Datum *dnum = &arg->datum();
            rcheck(dnum->type() == Datum_DatumType_R_NUM,
                   "CLIENT ERROR: FUNC variables must be a literal array of *numbers*.");
            args.push_back(dnum->r_num());
        }
    } else {
        rfail("CLIENT ERROR: FUNC variables must be a *literal array of numbers*.");
    }

    argptrs.init(args.size());
    for (size_t i = 0; i < args.size(); ++i) {
        env->push_var(args[i], &argptrs[i]);
    }
    if (args.size() == 1 && env_t::var_allows_implicit(args[0])) {
        env->push_implicit(&argptrs[0]);
    }
    if (args.size() != 0) {
        guarantee(env->top_var(args[0], this) == &argptrs[0]);
    }

    protob_t<const Term> body_source = t.make_child(&t->args(1));
    body = compile_term(env, body_source);

    for (size_t i = 0; i < args.size(); ++i) {
        env->pop_var(args[i]);
    }
    if (args.size() == 1 && env_t::var_allows_implicit(args[0])) {
        env->pop_implicit();
    }

    env->dump_scope(&scope);
}

counted_t<val_t> func_t::call(const std::vector<counted_t<const datum_t> > &args) {
    try {
        if (js_parent.has()) {
            r_sanity_check(!body.has() && source.has() && js_env != NULL);
            // Convert datum args to cJSON args for the JS runner
            std::vector<boost::shared_ptr<scoped_cJSON_t> > json_args;
            for (auto arg_iter = args.begin(); arg_iter != args.end(); ++arg_iter) {
                json_args.push_back((*arg_iter)->as_json());
            }

            boost::shared_ptr<js::runner_t> js = js_env->get_js_runner();
            js::js_result_t result = js->call(js_id, json_args);

            return boost::apply_visitor(js_result_visitor_t(js_env, js_parent), result);
        } else {
            r_sanity_check(body.has() && source.has() && js_env == NULL);
            rcheck(args.size() == static_cast<size_t>(argptrs.size())
                   || argptrs.size() == 0,
                   strprintf("Expected %zd argument(s) but found %zu.",
                             argptrs.size(), args.size()));
            for (ssize_t i = 0; i < argptrs.size(); ++i) {
                r_sanity_check(args[i].has());
                argptrs[i] = args[i];
            }
            return body->eval();
        }
    } catch (const datum_exc_t &e) {
        rfail("%s", e.what());
        unreachable();
    }
}

counted_t<val_t> func_t::call() {
    std::vector<counted_t<const datum_t> > args;
    return call(args);
}

counted_t<val_t> func_t::call(counted_t<const datum_t> arg) {
    std::vector<counted_t<const datum_t> > args;
    args.push_back(arg);
    return call(args);
}

counted_t<val_t> func_t::call(counted_t<const datum_t> arg1,
                              counted_t<const datum_t> arg2) {
    std::vector<counted_t<const datum_t> > args;
    args.push_back(arg1);
    args.push_back(arg2);
    return call(args);
}

void func_t::dump_scope(std::map<int64_t, Datum> *out) const {
    for (std::map<int64_t, counted_t<const datum_t> *>::const_iterator
             it = scope.begin(); it != scope.end(); ++it) {
        if (!it->second->has()) continue;
        (*it->second)->write_to_protobuf(&(*out)[it->first]);
    }
}
bool func_t::is_deterministic() const {
    return body.has() ? body->is_deterministic() : false;
}
void func_t::assert_deterministic(const char *extra_msg) const {
    rcheck(is_deterministic(),
           strprintf("Could not prove function deterministic.  %s", extra_msg));
}

std::string func_t::print_src() const {
    r_sanity_check(source.has());
    return source->DebugString();
}

// This JS evaluation resulted in an error
counted_t<val_t> js_result_visitor_t::operator()(const std::string err_val) const {
    rfail_target(parent, "%s", err_val.c_str());
    unreachable();
}

counted_t<val_t>
js_result_visitor_t::operator()(const boost::shared_ptr<scoped_cJSON_t> json_val) const {
    return parent->new_val(make_counted<const datum_t>(json_val, env));
}

// This JS evaluation resulted in an id for a js function
counted_t<val_t> js_result_visitor_t::operator()(const id_t id_val) const {
    return parent->new_val(make_counted<func_t>(env, id_val, parent));
}

wire_func_t::wire_func_t() : source(make_counted_term()) { }
wire_func_t::wire_func_t(env_t *env, counted_t<func_t> func)
    : source(make_counted_term_copy(*func->source)) {
    if (env) {
        cached_funcs[env->uuid] = func;
    }

    func->dump_scope(&scope);
}
wire_func_t::wire_func_t(const Term &_source, const std::map<int64_t, Datum> &_scope)
    : source(make_counted_term_copy(_source)), scope(_scope) { }

counted_t<func_t> wire_func_t::compile(env_t *env) {
    if (cached_funcs.count(env->uuid) == 0) {
        env->push_scope(&scope);
        cached_funcs[env->uuid] = compile_term(env, source)->eval()->as_func();
        env->pop_scope();
    }
    return cached_funcs[env->uuid];
}

void wire_func_t::rdb_serialize(write_message_t &msg) const {
    guarantee(source.has());
    msg << *source;
    msg << scope;
}

archive_result_t wire_func_t::rdb_deserialize(read_stream_t *stream) {
    guarantee(source.has());
    archive_result_t res = deserialize(stream, source.get());
    if (res != ARCHIVE_SUCCESS) { return res; }
    return deserialize(stream, &scope);
}

func_term_t::func_term_t(env_t *env, protob_t<const Term> term)
    : term_t(env, term), func(make_counted<func_t>(env, term)) { }

counted_t<val_t> func_term_t::eval_impl() {
    return new_val(func);
}

bool func_term_t::is_deterministic_impl() const {
    return func->is_deterministic();
}

bool func_t::filter_call(counted_t<const datum_t> arg) {
    counted_t<const datum_t> d = call(arg)->as_datum();
    if (d->get_type() == datum_t::R_OBJECT) {
        const std::map<std::string, counted_t<const datum_t> > &obj = d->as_object();
        for (auto it = obj.begin(); it != obj.end(); ++it) {
            r_sanity_check(it->second.has());
            counted_t<const datum_t> elt = arg->get(it->first, NOTHROW);
            if (!elt.has()) {
                rfail("No attribute `%s` in object.", it->first.c_str());
            } else if (*elt != *it->second) {
                return false;
            }
        }
        return true;
    } else if (d->get_type() == datum_t::R_BOOL) {
        return d->as_bool();
    } else {
        rfail("FILTER must be passed either an OBJECT or a predicate (got %s).",
              d->get_type_name());
    }
}

counted_t<func_t> func_t::new_identity_func(env_t *env, counted_t<const datum_t> obj,
                                            const protob_t<const Backtrace> &bt_src) {
    protob_t<Term> twrap = make_counted_term();
    Term *const arg = twrap.get();
    N2(FUNC, N0(MAKE_ARRAY), NDATUM(obj));
<<<<<<< HEAD
    propagate_backtraces(twrap.get(), bt_src.get());
=======
    propagate_backtrace(twrap.get(), bt_src.get());
>>>>>>> ec0539dd
    return make_counted<func_t>(env, twrap);
}

void debug_print(append_only_printf_buffer_t *buf, const wire_func_t &func) {
    debug_print(buf, func.debug_str());
}


} // namespace ql<|MERGE_RESOLUTION|>--- conflicted
+++ resolved
@@ -234,11 +234,7 @@
     protob_t<Term> twrap = make_counted_term();
     Term *const arg = twrap.get();
     N2(FUNC, N0(MAKE_ARRAY), NDATUM(obj));
-<<<<<<< HEAD
-    propagate_backtraces(twrap.get(), bt_src.get());
-=======
     propagate_backtrace(twrap.get(), bt_src.get());
->>>>>>> ec0539dd
     return make_counted<func_t>(env, twrap);
 }
 
