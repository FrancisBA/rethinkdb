--- conflicted
+++ resolved
@@ -58,12 +58,8 @@
 private:
     virtual val_t *eval_impl() = 0;
     virtual bool is_deterministic_impl() const = 0;
-<<<<<<< HEAD
 
     const Term *src;
-    val_t *cached_val;
-=======
->>>>>>> 8728c2b4
 };
 
 term_t *compile_term(env_t *env, const Term *t);
