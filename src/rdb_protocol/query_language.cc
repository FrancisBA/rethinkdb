#include "rdb_protocol/query_language.hpp"

#include "errors.hpp"
#include <boost/make_shared.hpp>
#include <math.h>

#include "http/json.hpp"
#include "rdb_protocol/internal_extensions.pb.h"
#include "rdb_protocol/js.hpp"

namespace query_language {

void check_protobuf(bool cond) {
    if (!cond) {
        BREAKPOINT;
        throw bad_protobuf_exc_t();
    }
}

std::string term_type_name(term_type_t tt) {
    switch (tt) {
        case TERM_TYPE_JSON:
            return "object";
        case TERM_TYPE_STREAM:
            return "stream";
        case TERM_TYPE_VIEW:
            return "view";
        case TERM_TYPE_ARBITRARY:
            return "arbitrary";
        default:
            unreachable();
    }
}

bool term_type_is_convertible(term_type_t input, term_type_t desired) {
    switch (input) {
        case TERM_TYPE_ARBITRARY:
            return true;
        case TERM_TYPE_JSON:
            return desired == TERM_TYPE_JSON;
        case TERM_TYPE_STREAM:
            return desired == TERM_TYPE_STREAM;
        case TERM_TYPE_VIEW:
            return desired == TERM_TYPE_STREAM || desired == TERM_TYPE_VIEW;
        default:
            unreachable();
    }
}

bool term_type_least_upper_bound(term_info_t left, term_info_t right, term_info_t *out) {
    term_type_t tt;
    if (term_type_is_convertible(left.type, TERM_TYPE_ARBITRARY) &&
            term_type_is_convertible(right.type, TERM_TYPE_ARBITRARY)) {
        tt = TERM_TYPE_ARBITRARY;
    } else if (term_type_is_convertible(left.type, TERM_TYPE_JSON) &&
            term_type_is_convertible(right.type, TERM_TYPE_JSON)) {
        tt = TERM_TYPE_JSON;
    } else if (term_type_is_convertible(left.type, TERM_TYPE_VIEW) &&
            term_type_is_convertible(right.type, TERM_TYPE_VIEW)) {
        tt = TERM_TYPE_VIEW;
    } else if (term_type_is_convertible(left.type, TERM_TYPE_STREAM) &&
            term_type_is_convertible(right.type, TERM_TYPE_STREAM)) {
        tt = TERM_TYPE_STREAM;
    } else {
        return false;
    }

    *out = term_info_t(tt, left.deterministic && right.deterministic);
    return true;
}

term_info_t get_term_type(const Term &t, type_checking_environment_t *env, const backtrace_t &backtrace) {
    std::vector<const google::protobuf::FieldDescriptor *> fields;
    t.GetReflection()->ListFields(t, &fields);
    int field_count = fields.size();

    check_protobuf(field_count <= 2);

    switch (t.type()) {
    case Term::VAR:
        check_protobuf(t.has_var());
        if (!env->scope.is_in_scope(t.var())) {
            throw bad_query_exc_t(strprintf("symbol '%s' is not in scope", t.var().c_str()), backtrace);
        }
        return env->scope.get(t.var());
        break;
    case Term::LET:
        {
            check_protobuf(t.has_let());
            new_scope_t scope_maker(&env->scope); //create a new scope
            for (int i = 0; i < t.let().binds_size(); ++i) {
                env->scope.put_in_scope(
                    t.let().binds(i).var(),
                    get_term_type(
                        t.let().binds(i).term(),
                        env,
                        backtrace.with(strprintf("bind:%s", t.let().binds(i).var().c_str()))
                    ));
            }
            term_info_t res = get_term_type(t.let().expr(), env, backtrace.with("expr"));
            return res;
        }
        break;
    case Term::CALL:
        check_protobuf(t.has_call());
        return get_function_type(t.call(), env, backtrace);
        break;
    case Term::IF:
        {
            check_protobuf(t.has_if_());
            bool test_is_det;
            check_term_type(t.if_().test(), TERM_TYPE_JSON, env, &test_is_det, backtrace.with("test"));

            term_info_t true_branch = get_term_type(t.if_().true_branch(), env, backtrace.with("true_branch"));

            term_info_t false_branch = get_term_type(t.if_().false_branch(), env, backtrace.with("false_branch"));

            term_info_t combined_type;
            if (!term_type_least_upper_bound(true_branch, false_branch, &combined_type)) {
                throw bad_query_exc_t(strprintf(
                    "true-branch has type %s, but false-branch has type %s",
                    term_type_name(true_branch.type).c_str(),
                    term_type_name(false_branch.type).c_str()
                    ),
                    backtrace);
            }

            combined_type.deterministic &= test_is_det;
            return combined_type;
        }
        break;
    case Term::ERROR:
        check_protobuf(t.has_error());
        return term_info_t(TERM_TYPE_ARBITRARY, true);
        break;
    case Term::NUMBER:
        check_protobuf(t.has_number());
        return term_info_t(TERM_TYPE_JSON, true);
        break;
    case Term::STRING:
        check_protobuf(t.has_valuestring());
        return term_info_t(TERM_TYPE_JSON, true);
        break;
    case Term::JSON:
        check_protobuf(t.has_jsonstring());
        return term_info_t(TERM_TYPE_JSON, true);
        break;
    case Term::BOOL:
        check_protobuf(t.has_valuebool());
        return term_info_t(TERM_TYPE_JSON, true);
        break;
    case Term::JSON_NULL:
        check_protobuf(field_count == 1); // null term has only a type field
        return term_info_t(TERM_TYPE_JSON, true);
        break;
    case Term::ARRAY:
        {
            if (t.array_size() == 0) { // empty arrays are valid
                check_protobuf(field_count == 1);
            }
            bool deterministic = true;
            for (int i = 0; i < t.array_size(); ++i) {
                check_term_type(t.array(i), TERM_TYPE_JSON, env, &deterministic, backtrace.with(strprintf("elem:%d", i)));
            }
            return term_info_t(TERM_TYPE_JSON, deterministic);
        }
        break;
    case Term::OBJECT:
        {
            if (t.object_size() == 0) { // empty objects are valid
                check_protobuf(field_count == 1);
            }
            bool deterministic = true;
            for (int i = 0; i < t.object_size(); ++i) {
                check_term_type(t.object(i).term(), TERM_TYPE_JSON, env, &deterministic,
                        backtrace.with(strprintf("key:%s", t.object(i).var().c_str())));
            }
            return term_info_t(TERM_TYPE_JSON, deterministic);
        }
        break;
    case Term::GETBYKEY: {
        check_protobuf(t.has_get_by_key());
        check_term_type(t.get_by_key().key(), TERM_TYPE_JSON, env, NULL, backtrace.with("key"));
        return term_info_t(TERM_TYPE_JSON, false);
        break;
    }
    case Term::TABLE:
        check_protobuf(t.has_table());
        return term_info_t(TERM_TYPE_VIEW, false);
        break;
    case Term::JAVASCRIPT:
        check_protobuf(t.has_javascript());
        return TERM_TYPE_JSON;
        break;
    default:
        unreachable("unhandled Term case");
    }
    crash("unreachable");
}

void check_term_type(const Term &t, term_type_t expected, type_checking_environment_t *env, bool *is_det_out, const backtrace_t &backtrace) {
    term_info_t actual = get_term_type(t, env, backtrace);
    if (!term_type_is_convertible(actual.type, expected)) {
        throw bad_query_exc_t(strprintf("expected a %s; got a %s",
                term_type_name(expected).c_str(), term_type_name(actual.type).c_str()),
            backtrace);
    }

    if (is_det_out) {
        *is_det_out &= actual.deterministic;
    }
}

void check_arg_count(const Term::Call &c, int n_args, const backtrace_t &backtrace) {
    if (c.args_size() != n_args) {
        const char* fn_name = Builtin::BuiltinType_Name(c.builtin().type()).c_str();
        throw bad_query_exc_t(strprintf(
            "%s takes %d argument%s (%d given)",
            fn_name,
            n_args,
            n_args > 1 ? "s" : "",
            c.args_size()
            ),
            backtrace);
    }
}

void check_function_args(const Term::Call &c, const term_type_t &arg_type, int n_args,
                         type_checking_environment_t *env, bool *is_det_out,
                         const backtrace_t &backtrace) {
    check_arg_count(c, n_args, backtrace);
    for (int i = 0; i < c.args_size(); ++i) {
        check_term_type(c.args(i), arg_type, env, is_det_out, backtrace.with(strprintf("arg:%d", i)));
    }
}

void check_function_args(const Term::Call &c, const term_type_t &arg1_type, const term_type_t &arg2_type,
                         type_checking_environment_t *env, bool *is_det_out,
                         const backtrace_t &backtrace) {
    check_arg_count(c, 2, backtrace);
    check_term_type(c.args(0), arg1_type, env, is_det_out, backtrace.with("arg:0"));
    check_term_type(c.args(1), arg2_type, env, is_det_out, backtrace.with("arg:0"));
}

term_info_t get_function_type(const Term::Call &c, type_checking_environment_t *env, const backtrace_t &backtrace) {
    bool deterministic = true;
    std::vector<const google::protobuf::FieldDescriptor *> fields;

    const Builtin &b = c.builtin();

    b.GetReflection()->ListFields(b, &fields);

    int field_count = fields.size();

    check_protobuf(field_count <= 2);

    // this is a bit cleaner when we check well-formedness separate
    // from returning the type

    switch (c.builtin().type()) {
    case Builtin::NOT:
    case Builtin::MAPMERGE:
    case Builtin::ARRAYAPPEND:
    case Builtin::ARRAYCONCAT:
    case Builtin::ARRAYSLICE:
    case Builtin::ARRAYNTH:
    case Builtin::ARRAYLENGTH:
    case Builtin::ADD:
    case Builtin::SUBTRACT:
    case Builtin::MULTIPLY:
    case Builtin::DIVIDE:
    case Builtin::MODULO:
    case Builtin::DISTINCT:
    case Builtin::LIMIT:
    case Builtin::SKIP:
    case Builtin::LENGTH:
    case Builtin::UNION:
    case Builtin::NTH:
    case Builtin::STREAMTOARRAY:
    case Builtin::ARRAYTOSTREAM:
    case Builtin::ANY:
    case Builtin::ALL:
        // these builtins only have
        // Builtin.type set
        check_protobuf(field_count == 1);
        break;
    case Builtin::COMPARE:
        check_protobuf(b.has_comparison());
        break;
    case Builtin::GETATTR:
    case Builtin::IMPLICIT_GETATTR:
    case Builtin::HASATTR:
    case Builtin::IMPLICIT_HASATTR:
        check_protobuf(b.has_attr());
        break;
    case Builtin::PICKATTRS:
    case Builtin::IMPLICIT_PICKATTRS:
        check_protobuf(b.attrs_size());
        break;
    case Builtin::FILTER: {
        check_protobuf(b.has_filter());
        break;
    }
    case Builtin::MAP: {
        check_protobuf(b.has_map());
        break;
    }
    case Builtin::CONCATMAP: {
        check_protobuf(b.has_concat_map());
        break;
    }
    case Builtin::ORDERBY:
        check_protobuf(b.order_by_size() > 0);
        break;
    case Builtin::REDUCE: {
        //implicit_value_t<term_type_t>::impliciter_t impliciter(&env->implicit_type, TERM_TYPE_JSON); //make the implicit value be of type json
        check_protobuf(b.has_reduce());
        //check_reduction_type(b.reduce(), env, backtrace.with("reduce"));
        break;
    }
    case Builtin::GROUPEDMAPREDUCE: {
        check_protobuf(b.has_grouped_map_reduce());
        break;
    }
    case Builtin::RANGE:
        check_protobuf(b.has_range());
        if (b.range().has_lowerbound()) {
            check_term_type(b.range().lowerbound(), TERM_TYPE_JSON, env, &deterministic, backtrace.with("lowerbound"));
        }
        if (b.range().has_upperbound()) {
            check_term_type(b.range().upperbound(), TERM_TYPE_JSON, env, &deterministic, backtrace.with("upperbound"));
        }
        break;
    default:
        crash("unreachable");
    }

    switch (b.type()) {
        //JSON -> JSON
        case Builtin::NOT:
        case Builtin::GETATTR:
        case Builtin::HASATTR:
        case Builtin::PICKATTRS:
        case Builtin::ARRAYLENGTH:
<<<<<<< HEAD
        case Builtin::JAVASCRIPT:
            check_function_args(c, TERM_TYPE_JSON, 1, env, &deterministic, backtrace);
            return term_info_t(TERM_TYPE_JSON, deterministic);
=======
            check_function_args(c, TERM_TYPE_JSON, 1, env, backtrace);
            return TERM_TYPE_JSON;
>>>>>>> 1ef9f110
            break;
        case Builtin::IMPLICIT_GETATTR:
        case Builtin::IMPLICIT_HASATTR:
        case Builtin::IMPLICIT_PICKATTRS:
            check_arg_count(c, 0, backtrace);
            if (!env->implicit_type.has_value() || env->implicit_type.get_value().type != TERM_TYPE_JSON) {
                throw bad_query_exc_t("No implicit variable in scope", backtrace);
            }
            deterministic &= env->implicit_type.get_value().deterministic;
            return term_info_t(TERM_TYPE_JSON, deterministic);
            break;
        case Builtin::MAPMERGE:
        case Builtin::ARRAYAPPEND:
        case Builtin::ARRAYCONCAT:
        case Builtin::ARRAYNTH:
        case Builtin::MODULO:
            check_function_args(c, TERM_TYPE_JSON, 2, env, &deterministic, backtrace);
            return term_info_t(TERM_TYPE_JSON, deterministic);
            break;
        case Builtin::ADD:
        case Builtin::SUBTRACT:
        case Builtin::MULTIPLY:
        case Builtin::DIVIDE:
        case Builtin::COMPARE:
        case Builtin::ANY:
        case Builtin::ALL:
            check_function_args(c, TERM_TYPE_JSON, c.args_size(), env, &deterministic, backtrace);
            return term_info_t(TERM_TYPE_JSON, deterministic);  // variadic JSON type
            break;
        case Builtin::ARRAYSLICE:
            check_function_args(c, TERM_TYPE_JSON, 3, env, &deterministic, backtrace);
            return term_info_t(TERM_TYPE_JSON, deterministic);
            break;
        case Builtin::MAP:
            {
                check_function_args(c, TERM_TYPE_STREAM, 1, env, &deterministic, backtrace);

                implicit_value_t<term_info_t>::impliciter_t impliciter(&env->implicit_type, term_info_t(TERM_TYPE_JSON, deterministic)); //make the implicit value be of type json
                check_mapping_type(b.map().mapping(), TERM_TYPE_JSON, env, &deterministic, deterministic, backtrace.with("mapping"));
                return term_info_t(TERM_TYPE_STREAM, deterministic);
            }
            break;
        case Builtin::CONCATMAP:
            {
                check_function_args(c, TERM_TYPE_STREAM, 1, env, &deterministic, backtrace);

                implicit_value_t<term_info_t>::impliciter_t impliciter(&env->implicit_type, term_info_t(TERM_TYPE_JSON, deterministic)); //make the implicit value be of type json
                check_mapping_type(b.concat_map().mapping(), TERM_TYPE_STREAM, env, &deterministic, deterministic, backtrace.with("mapping"));
                return term_info_t(TERM_TYPE_STREAM, deterministic);
            }
            break;
        case Builtin::DISTINCT:
            {
                check_function_args(c, TERM_TYPE_STREAM, 1, env, &deterministic, backtrace);

                return term_info_t(TERM_TYPE_STREAM, deterministic);
            }
            break;
        case Builtin::FILTER:
            {
                check_function_args(c, TERM_TYPE_STREAM, 1, env, &deterministic, backtrace);
                // polymorphic
                implicit_value_t<term_info_t>::impliciter_t impliciter(&env->implicit_type, term_info_t(TERM_TYPE_JSON, deterministic)); //make the implicit value be of type json

                check_predicate_type(b.filter().predicate(), env, &deterministic, deterministic, backtrace.with("predicate"));
                term_info_t res = get_term_type(c.args(0), env, backtrace);
                res.deterministic &= deterministic;
                return res;
            }
            break;
        case Builtin::ORDERBY:
            {
                check_function_args(c, TERM_TYPE_STREAM, 1, env, &deterministic, backtrace);
                term_info_t res = get_term_type(c.args(0), env, backtrace);
                res.deterministic &= deterministic;
                return res;
            }
            break;
        case Builtin::LIMIT:
<<<<<<< HEAD
            {
                check_function_args(c, TERM_TYPE_STREAM, TERM_TYPE_JSON, env, &deterministic, backtrace);
                // polymorphic: view -> view, stream -> stream
                term_info_t res = get_term_type(c.args(0), env, backtrace);
                res.deterministic &= deterministic;
                return res;
            }
=======
        case Builtin::SKIP:
            check_function_args(c, TERM_TYPE_STREAM, TERM_TYPE_JSON, env, backtrace);
            // polymorphic: view -> view, stream -> stream
            return get_term_type(c.args(0), env, backtrace);
>>>>>>> 1ef9f110
            break;
        case Builtin::NTH:
            check_function_args(c, TERM_TYPE_STREAM, TERM_TYPE_JSON, env, &deterministic, backtrace);
            return term_info_t(TERM_TYPE_JSON, deterministic);
            break;
        case Builtin::LENGTH:
        case Builtin::STREAMTOARRAY:
            check_function_args(c, TERM_TYPE_STREAM, 1, env, &deterministic, backtrace);
            return term_info_t(TERM_TYPE_JSON, deterministic);
            break;
        case Builtin::REDUCE:
            {
                check_function_args(c, TERM_TYPE_STREAM, 1, env, &deterministic, backtrace);
                implicit_value_t<term_info_t>::impliciter_t impliciter(&env->implicit_type, term_info_t(TERM_TYPE_JSON, deterministic)); //make the implicit value be of type json
                check_reduction_type(b.reduce(), env, &deterministic, deterministic, backtrace.with("reduce"));
                return term_info_t(TERM_TYPE_JSON, false); //This is always false because we can't be sure the functions is associative or commutative
            }
            break;
        case Builtin::GROUPEDMAPREDUCE:
            {
                check_function_args(c, TERM_TYPE_STREAM, 1, env, &deterministic, backtrace);
                implicit_value_t<term_info_t>::impliciter_t impliciter(&env->implicit_type, term_info_t(TERM_TYPE_JSON, deterministic)); //make the implicit value be of type json
                check_mapping_type(b.grouped_map_reduce().group_mapping(), TERM_TYPE_JSON, env, &deterministic, deterministic, backtrace.with("group_mapping"));
                check_mapping_type(b.grouped_map_reduce().value_mapping(), TERM_TYPE_JSON, env, &deterministic, deterministic, backtrace.with("value_mapping"));
                check_reduction_type(b.grouped_map_reduce().reduction(), env, &deterministic, deterministic, backtrace.with("reduction"));
                return term_info_t(TERM_TYPE_JSON, false);
            }
            break;
        case Builtin::UNION:
            check_function_args(c, TERM_TYPE_STREAM, 2, env, &deterministic, backtrace);
            return term_info_t(TERM_TYPE_STREAM, deterministic);
            break;
        case Builtin::ARRAYTOSTREAM:
<<<<<<< HEAD
        case Builtin::JAVASCRIPTRETURNINGSTREAM:
            check_function_args(c, TERM_TYPE_JSON, 1, env, &deterministic, backtrace);
            return term_info_t(TERM_TYPE_STREAM, deterministic);
=======
            check_function_args(c, TERM_TYPE_JSON, 1, env, backtrace);
            return TERM_TYPE_STREAM;
>>>>>>> 1ef9f110
            break;
        case Builtin::RANGE:
            check_function_args(c, TERM_TYPE_STREAM, 1, env, &deterministic, backtrace);
            return term_info_t(TERM_TYPE_STREAM, deterministic);
            break;
        default:
            crash("unreachable");
            break;
    }

    crash("unreachable");
}

void check_reduction_type(const Reduction &r, type_checking_environment_t *env, bool *is_det_out, bool args_are_deterministic, const backtrace_t &backtrace) {
    check_term_type(r.base(), TERM_TYPE_JSON, env, is_det_out, backtrace.with("base"));

    new_scope_t scope_maker(&env->scope);
    env->scope.put_in_scope(r.var1(), term_info_t(TERM_TYPE_JSON, args_are_deterministic));
    env->scope.put_in_scope(r.var2(), term_info_t(TERM_TYPE_JSON, args_are_deterministic));
    check_term_type(r.body(), TERM_TYPE_JSON, env, is_det_out, backtrace.with("body"));
}

void check_mapping_type(const Mapping &m, term_type_t return_type, type_checking_environment_t *env, bool *is_det_out, bool args_are_deterministic, const backtrace_t &backtrace) {
    new_scope_t scope_maker(&env->scope);
    env->scope.put_in_scope(m.arg(), term_info_t(TERM_TYPE_JSON, args_are_deterministic));
    check_term_type(m.body(), return_type, env, is_det_out, backtrace);
}

void check_predicate_type(const Predicate &p, type_checking_environment_t *env, bool *is_det_out, bool args_are_deterministic, const backtrace_t &backtrace) {
    new_scope_t scope_maker(&env->scope);
    env->scope.put_in_scope(p.arg(), term_info_t(TERM_TYPE_JSON, args_are_deterministic));
    check_term_type(p.body(), TERM_TYPE_JSON, env, is_det_out, backtrace);
}

void check_read_query_type(const ReadQuery &rq, type_checking_environment_t *env, bool *, const backtrace_t &backtrace) {
    /* Read queries could return anything--a view, a stream, a JSON, or an
    error. Views will be automatically converted to streams at evaluation time.
    */
    get_term_type(rq.term(), env, backtrace);
}

void check_write_query_type(const WriteQuery &w, type_checking_environment_t *env, bool *is_det_out, const backtrace_t &backtrace) {
    std::vector<const google::protobuf::FieldDescriptor *> fields;
    w.GetReflection()->ListFields(w, &fields);
    check_protobuf(fields.size() == 2);

    switch (w.type()) {
        case WriteQuery::UPDATE: {
            check_protobuf(w.has_update());
            check_term_type(w.update().view(), TERM_TYPE_VIEW, env, is_det_out, backtrace.with("view"));
            check_mapping_type(w.update().mapping(), TERM_TYPE_JSON, env, is_det_out, *is_det_out, backtrace.with("mapping"));
            break;
        }
        case WriteQuery::DELETE: {
            check_protobuf(w.has_delete_());
            check_term_type(w.delete_().view(), TERM_TYPE_VIEW, env, is_det_out, backtrace.with("view"));
            break;
        }
        case WriteQuery::MUTATE: {
            check_protobuf(w.has_mutate());
            check_term_type(w.mutate().view(), TERM_TYPE_VIEW, env, is_det_out, backtrace.with("view"));
            check_mapping_type(w.mutate().mapping(), TERM_TYPE_JSON, env, is_det_out, *is_det_out, backtrace.with("mapping"));
            break;
        }
        case WriteQuery::INSERT: {
            check_protobuf(w.has_insert());
            for (int i = 0; i < w.insert().terms_size(); ++i) {
                check_term_type(w.insert().terms(i), TERM_TYPE_JSON, env, is_det_out, backtrace.with(strprintf("term:%d", i)));
            }
            break;
        }
        case WriteQuery::INSERTSTREAM: {
            check_protobuf(w.has_insert_stream());
            check_term_type(w.insert_stream().stream(), TERM_TYPE_STREAM, env, is_det_out, backtrace.with("stream"));
            break;
        }
        case WriteQuery::FOREACH:
            {
                check_protobuf(w.has_for_each());
                check_term_type(w.for_each().stream(), TERM_TYPE_STREAM, env, is_det_out, backtrace.with("stream"));

                new_scope_t scope_maker(&env->scope);
                env->scope.put_in_scope(w.for_each().var(), term_info_t(TERM_TYPE_JSON, *is_det_out));
                for (int i = 0; i < w.for_each().queries_size(); ++i) {
                    check_write_query_type(w.for_each().queries(i), env, is_det_out, backtrace.with(strprintf("query:%d", i)));
                }
            }
            break;
        case WriteQuery::POINTUPDATE: {
            check_protobuf(w.has_point_update());
            check_term_type(w.point_update().key(), TERM_TYPE_JSON, env, is_det_out, backtrace.with("key"));
            check_mapping_type(w.point_update().mapping(), TERM_TYPE_JSON, env, is_det_out, *is_det_out, backtrace.with("mapping"));
            break;
        }
        case WriteQuery::POINTDELETE: {
            check_protobuf(w.has_point_delete());
            check_term_type(w.point_delete().key(), TERM_TYPE_JSON, env, is_det_out, backtrace.with("key"));
            break;
        }
        case WriteQuery::POINTMUTATE: {
            check_protobuf(w.has_point_mutate());
            check_term_type(w.point_mutate().key(), TERM_TYPE_JSON, env, is_det_out, backtrace.with("key"));
            check_mapping_type(w.point_mutate().mapping(), TERM_TYPE_JSON, env, is_det_out, *is_det_out, backtrace.with("mapping"));
            break;
        }
        default:
            unreachable("unhandled WriteQuery");
    }
}

void check_query_type(const Query &q, type_checking_environment_t *env, bool *is_det_out, const backtrace_t &backtrace) {
    switch (q.type()) {
    case Query::READ:
        check_protobuf(q.has_read_query());
        check_protobuf(!q.has_write_query());
        check_read_query_type(q.read_query(), env, is_det_out, backtrace);
        break;
    case Query::WRITE:
        check_protobuf(q.has_write_query());
        check_protobuf(!q.has_read_query());
        check_write_query_type(q.write_query(), env, is_det_out, backtrace);
        break;
    default:
        unreachable("unhandled Query");
    }
}

int cJSON_cmp(cJSON *l, cJSON *r, const backtrace_t &backtrace) {
    if (l->type != r->type) {
        return l->type - r->type;
    }
    switch (l->type) {
        case cJSON_False:
            if (r->type == cJSON_True) {
                return -1;
            } else if (r->type == cJSON_False) {
                return 0;
            } else {
                throw runtime_exc_t("Booleans can only be compared to other booleans", backtrace);
            }
            break;
        case cJSON_True:
            if (r->type == cJSON_True) {
                return 0;
            } else if (r->type == cJSON_False) {
                return 1;
            } else {
                throw runtime_exc_t("Booleans can only be compared to other booleans", backtrace);
            }
            break;
        case cJSON_NULL:
            return 1;
            break;
        case cJSON_Number:
            if (r->type != cJSON_Number) {
                throw runtime_exc_t("Numbers can only be compared to other numbers.", backtrace);
            }
            if (l->valuedouble < r->valuedouble) {
                return -1;
            } else if (l->valuedouble > r->valuedouble) {
                return 1;
            } else {
                return 0;   // TODO: Handle NaN?
            }
            break;
        case cJSON_String:
            if (r->type != cJSON_String) {
                throw runtime_exc_t("Strings can only be compared to other strings.", backtrace);
            }
            return strcmp(l->valuestring, r->valuestring) < 0;
            break;
        case cJSON_Array:
            if (r->type == cJSON_Array) {
                int lsize = cJSON_GetArraySize(l),
                    rsize = cJSON_GetArraySize(r);
                for (int i = 0; i < lsize; ++i) {
                    if (i >= rsize) {
                        return 1;  // e.g. cmp([0, 1], [0])
                    }
                    int cmp = cJSON_cmp(cJSON_GetArrayItem(l, i), cJSON_GetArrayItem(r, i), backtrace);
                    if (cmp) {
                        return cmp;
                    }
                }
                return -1;  // e.g. cmp([0], [0, 1]);
            } else {
                throw runtime_exc_t("Strings can only be compared to other strings.", backtrace);
            }
            break;
        case cJSON_Object:
            throw runtime_exc_t("Can't compare objects.", backtrace);
            break;
        default:
            unreachable();
            break;
    }
}

class shared_scoped_less {
public:
    explicit shared_scoped_less(const backtrace_t &bt) : backtrace(bt) { }
    bool operator()(const boost::shared_ptr<scoped_cJSON_t> &a,
                      const boost::shared_ptr<scoped_cJSON_t> &b) {
        if (a->type() == b->type()) {
            return cJSON_cmp(a->get(), b->get(), backtrace) < 0;
        } else {
            return a->type() > b->type();
        }
    }
private:
    backtrace_t backtrace;
};

boost::shared_ptr<js::runner_t> runtime_environment_t::get_js_runner() {
    if (!js_runner->begun()) {
        pool->assert_thread();
        //debugf("creating javascript worker\n");
        js_runner->begin(pool);
    }
    return js_runner;
}

void execute(Query *q, runtime_environment_t *env, Response *res, const backtrace_t &backtrace) THROWS_ONLY(runtime_exc_t) {
    if (q->type() == Query::READ) {
        execute(q->mutable_read_query(), env, res, backtrace);
    } else if (q->type() == Query::WRITE) {
        execute(q->mutable_write_query(), env, res, backtrace);
    } else {
        crash("unreachable");
    }
}

<<<<<<< HEAD
void execute(const ReadQuery &r, runtime_environment_t *env, Response *res, const backtrace_t &backtrace) THROWS_ONLY(runtime_exc_t) {
    term_info_t type = get_term_type(r.term(), &env->type_env, backtrace);
=======
void execute(ReadQuery *r, runtime_environment_t *env, Response *res, const backtrace_t &backtrace) THROWS_ONLY(runtime_exc_t) {
    term_type_t type = get_term_type(r->term(), &env->type_env, backtrace);
>>>>>>> 1ef9f110

    switch (type.type) {
    case TERM_TYPE_JSON: {
        boost::shared_ptr<scoped_cJSON_t> json = eval(r->mutable_term(), env, backtrace);
        res->add_response(json->PrintUnformatted());
        break;
    }
    case TERM_TYPE_STREAM:
    case TERM_TYPE_VIEW: {
        boost::shared_ptr<json_stream_t> stream = eval_stream(r->mutable_term(), env, backtrace);
        while (boost::shared_ptr<scoped_cJSON_t> json = stream->next()) {
            res->add_response(json->PrintUnformatted());
        }
        break;
    }
    case TERM_TYPE_ARBITRARY: {
        eval(r->mutable_term(), env, backtrace);
        unreachable("This term has type `TERM_TYPE_ARBITRARY`, so evaluating "
            "it should throw `runtime_exc_t`.");
    }
    default:
        unreachable("read query type invalid.");
    }
}

void insert(namespace_repo_t<rdb_protocol_t>::access_t ns_access, boost::shared_ptr<scoped_cJSON_t> data, runtime_environment_t *env, const backtrace_t &backtrace) {
    if (!data->GetObjectItem("id")) {
        throw runtime_exc_t("Must have a field named id.", backtrace);
    }

    try {
        rdb_protocol_t::write_t write(rdb_protocol_t::point_write_t(store_key_t(cJSON_print_std_string(data->GetObjectItem("id"))), data));
        ns_access.get_namespace_if()->write(write, order_token_t::ignore, env->interruptor);
    } catch (cannot_perform_query_exc_t e) {
        throw runtime_exc_t("cannot perform write: " + std::string(e.what()), backtrace);
    }
}

void point_delete(namespace_repo_t<rdb_protocol_t>::access_t ns_access, cJSON *id, runtime_environment_t *env, const backtrace_t &backtrace) {
    try {
        rdb_protocol_t::write_t write(rdb_protocol_t::point_delete_t(store_key_t(cJSON_print_std_string(id))));
        ns_access.get_namespace_if()->write(write, order_token_t::ignore, env->interruptor);
    } catch (cannot_perform_query_exc_t e) {
        throw runtime_exc_t("cannot perform write: " + std::string(e.what()), backtrace);
    }
}

void point_delete(namespace_repo_t<rdb_protocol_t>::access_t ns_access, boost::shared_ptr<scoped_cJSON_t> id, runtime_environment_t *env, const backtrace_t &backtrace) {
    point_delete(ns_access, id->get(), env, backtrace);
}

void execute(WriteQuery *w, runtime_environment_t *env, Response *res, const backtrace_t &backtrace) THROWS_ONLY(runtime_exc_t) {
    switch (w->type()) {
        case WriteQuery::UPDATE:
            {
                view_t view = eval_view(w->mutable_update()->mutable_view(), env, backtrace.with("view"));

                int updated = 0,
                    error = 0;
                while (boost::shared_ptr<scoped_cJSON_t> json = view.stream->next()) {
                    variable_val_scope_t::new_scope_t scope_maker(&env->scope);

                    env->scope.put_in_scope(w->update().mapping().arg(), json);
                    boost::shared_ptr<scoped_cJSON_t> val = eval(w->mutable_update()->mutable_mapping()->mutable_body(), env, backtrace.with("mapping"));
                    if (!cJSON_Equal(json->GetObjectItem("id"),
                                     val->GetObjectItem("id"))) {
                        error++;
                    } else {
                        insert(view.access, val, env, backtrace);
                        updated++;
                    }
                }

                res->add_response(strprintf("{\"updated\": %d, \"errors\": %d}", updated, error));
            }
            break;
        case WriteQuery::DELETE:
            {
                view_t view = eval_view(w->mutable_delete_()->mutable_view(), env, backtrace.with("view"));

                int deleted = 0;
                while (boost::shared_ptr<scoped_cJSON_t> json = view.stream->next()) {
                    point_delete(view.access, json->GetObjectItem("id"), env, backtrace);
                    deleted++;
                }

                res->add_response(strprintf("{\"deleted\": %d}", deleted));
            }
            break;
        case WriteQuery::MUTATE:
            {
                view_t view = eval_view(w->mutable_update()->mutable_view(), env, backtrace.with("view"));

                int modified = 0, deleted = 0;
                while (boost::shared_ptr<scoped_cJSON_t> json = view.stream->next()) {
                    variable_val_scope_t::new_scope_t scope_maker(&env->scope);
                    env->scope.put_in_scope(w->update().mapping().arg(), json);
                    boost::shared_ptr<scoped_cJSON_t> val = eval(w->mutable_update()->mutable_mapping()->mutable_body(), env, backtrace.with("mapping"));

                    if (val->type() == cJSON_NULL) {
                        point_delete(view.access, json->GetObjectItem("id"), env, backtrace);
                        ++deleted;
                    } else {
                        insert(view.access, val, env, backtrace);
                        ++modified;
                    }
                }

                res->add_response(strprintf("{\"modified\": %d, \"deleted\": %d}", modified, deleted));
            }
            break;
        case WriteQuery::INSERT:
            {
                namespace_repo_t<rdb_protocol_t>::access_t ns_access = eval(w->mutable_insert()->mutable_table_ref(), env, backtrace);
                for (int i = 0; i < w->insert().terms_size(); ++i) {
                    boost::shared_ptr<scoped_cJSON_t> data = eval(w->mutable_insert()->mutable_terms(i), env,
                        backtrace.with(strprintf("term:%d", i)));

                    insert(ns_access, data, env, backtrace.with(strprintf("term:%d", i)));
                }

                res->add_response(strprintf("{\"inserted\": %d}", w->insert().terms_size()));
            }
            break;
        case WriteQuery::INSERTSTREAM:
            {
                boost::shared_ptr<json_stream_t> stream = eval_stream(w->mutable_insert_stream()->mutable_stream(), env, backtrace.with("stream"));

                namespace_repo_t<rdb_protocol_t>::access_t ns_access = eval(w->mutable_insert_stream()->mutable_table_ref(), env, backtrace);

                int inserted = 0;
                while (boost::shared_ptr<scoped_cJSON_t> json = stream->next()) {
                    inserted++;
                    insert(ns_access, json, env, backtrace);
                }

                res->add_response(strprintf("{\"inserted\": %d}", inserted));
            }
            break;
        case WriteQuery::FOREACH:
            {
                boost::shared_ptr<json_stream_t> stream = eval_stream(w->mutable_for_each()->mutable_stream(), env, backtrace.with("stream"));

                while (boost::shared_ptr<scoped_cJSON_t> json = stream->next()) {
                    variable_val_scope_t::new_scope_t scope_maker(&env->scope);
                    env->scope.put_in_scope(w->for_each().var(), json);

                    for (int i = 0; i < w->for_each().queries_size(); ++i) {
                        execute(w->mutable_for_each()->mutable_queries(i), env, res, backtrace.with(strprintf("query:%d", i)));
                    }
                }
            }
            break;
        case WriteQuery::POINTUPDATE:
            {
                //First we need to grab the value the easiest way to do this is to just construct a term and evaluate it.
                Term get;
                get.set_type(Term::GETBYKEY);
                Term::GetByKey get_by_key;
                *get_by_key.mutable_table_ref() = w->point_update().table_ref();
                get_by_key.set_attrname(w->point_update().attrname());
                *get_by_key.mutable_key() = w->point_update().key();
                *get.mutable_get_by_key() = get_by_key;

                boost::shared_ptr<scoped_cJSON_t> original_val = eval(&get, env, backtrace);
                new_val_scope_t scope_maker(&env->scope);
                env->scope.put_in_scope(w->point_update().mapping().arg(), original_val);

                boost::shared_ptr<scoped_cJSON_t> new_val = eval(w->mutable_point_update()->mutable_mapping()->mutable_body(), env, backtrace.with("mapping"));

                /* Now we insert the new value. */
                namespace_repo_t<rdb_protocol_t>::access_t ns_access = eval(w->mutable_point_update()->mutable_table_ref(), env, backtrace);

                insert(ns_access, new_val, env, backtrace);

                res->add_response(strprintf("{\"updated\": %d, \"errors\": %d}", 1, 0));
            }
            break;
        case WriteQuery::POINTDELETE:
            {
                namespace_repo_t<rdb_protocol_t>::access_t ns_access = eval(w->mutable_point_delete()->mutable_table_ref(), env, backtrace);
                boost::shared_ptr<scoped_cJSON_t> id = eval(w->mutable_point_delete()->mutable_key(), env, backtrace.with("key"));
                point_delete(ns_access, id, env, backtrace);

                res->add_response(strprintf("{\"deleted\": %d}", 1));
            }
            break;
        case WriteQuery::POINTMUTATE:
            throw runtime_exc_t("Unimplemented: POINTMUTATE", backtrace);
            break;
        default:
            unreachable();
    }
}

//This doesn't create a scope for the evals
void eval_let_binds(Term::Let *let, runtime_environment_t *env, const backtrace_t &backtrace) THROWS_ONLY(runtime_exc_t) {
    // Go through the bindings in a let and add them one by one
<<<<<<< HEAD
    for (int i = 0; i < let.binds_size(); ++i) {
        backtrace_t backtrace_bind = backtrace.with(strprintf("bind:%s", let.binds(i).var().c_str()));
        term_info_t type = get_term_type(let.binds(i).term(), &env->type_env, backtrace_bind);

        if (type.type == TERM_TYPE_JSON) {
            env->scope.put_in_scope(let.binds(i).var(),
                    eval(let.binds(i).term(), env, backtrace_bind));
        } else if (type.type == TERM_TYPE_STREAM || type.type == TERM_TYPE_VIEW) {
            env->stream_scope.put_in_scope(let.binds(i).var(),
                    boost::shared_ptr<stream_multiplexer_t>(new stream_multiplexer_t(eval_stream(let.binds(i).term(), env, backtrace_bind))));
        } else if (type.type == TERM_TYPE_ARBITRARY) {
            eval(let.binds(i).term(), env, backtrace_bind);
=======
    for (int i = 0; i < let->binds_size(); ++i) {
        backtrace_t backtrace_bind = backtrace.with(strprintf("bind:%s", let->binds(i).var().c_str()));
        term_type_t type = get_term_type(let->binds(i).term(), &env->type_env, backtrace_bind);

        if (type == TERM_TYPE_JSON) {
            env->scope.put_in_scope(let->binds(i).var(),
                    eval(let->mutable_binds(i)->mutable_term(), env, backtrace_bind));
        } else if (type == TERM_TYPE_STREAM || type == TERM_TYPE_VIEW) {
            env->stream_scope.put_in_scope(let->binds(i).var(),
                    boost::shared_ptr<stream_multiplexer_t>(new stream_multiplexer_t(eval_stream(let->mutable_binds(i)->mutable_term(), env, backtrace_bind))));
        } else if (type == TERM_TYPE_ARBITRARY) {
            eval(let->mutable_binds(i)->mutable_term(), env, backtrace_bind);
>>>>>>> 1ef9f110
            unreachable("This term has type `TERM_TYPE_ARBITRARY`, so "
                "evaluating it must throw  `runtime_exc_t`.");
        }

        env->type_env.scope.put_in_scope(let->binds(i).var(),
                                     type);
    }
}

boost::shared_ptr<scoped_cJSON_t> eval(Term *t, runtime_environment_t *env, const backtrace_t &backtrace) THROWS_ONLY(runtime_exc_t) {
    switch (t->type()) {
        case Term::VAR:
            return env->scope.get(t->var());
            break;
        case Term::LET:
            {
                // Push the scope
                variable_val_scope_t::new_scope_t new_scope(&env->scope);
                variable_stream_scope_t::new_scope_t new_stream_scope(&env->stream_scope);
                variable_type_scope_t::new_scope_t new_type_scope(&env->type_env.scope);

                eval_let_binds(t->mutable_let(), env, backtrace);

                return eval(t->mutable_let()->mutable_expr(), env, backtrace.with("expr"));
            }
            break;
        case Term::CALL:
            return eval(t->mutable_call(), env, backtrace);
            break;
        case Term::IF:
            {
                boost::shared_ptr<scoped_cJSON_t> test = eval(t->mutable_if_()->mutable_test(), env, backtrace.with("test"));
                if (test->type() != cJSON_True && test->type() != cJSON_False) {
                    throw runtime_exc_t("The IF test must evaluate to a boolean.", backtrace.with("test"));
                }

                boost::shared_ptr<scoped_cJSON_t> res;
                if (test->type() == cJSON_True) {
                    res = eval(t->mutable_if_()->mutable_true_branch(), env, backtrace.with("true"));
                } else {
                    res = eval(t->mutable_if_()->mutable_false_branch(), env, backtrace.with("false"));
                }
                return res;
            }
            break;
        case Term::ERROR:
            throw runtime_exc_t(t->error(), backtrace);
            break;
        case Term::NUMBER:
            {
                return boost::shared_ptr<scoped_cJSON_t>(new scoped_cJSON_t(cJSON_CreateNumber(t->number())));
            }
            break;
        case Term::STRING:
            {
                return boost::shared_ptr<scoped_cJSON_t>(new scoped_cJSON_t(cJSON_CreateString(t->valuestring().c_str())));
            }
            break;
        case Term::JSON:
            return boost::shared_ptr<scoped_cJSON_t>(new scoped_cJSON_t(cJSON_Parse(t->jsonstring().c_str())));
            break;
        case Term::BOOL:
            {
                return boost::shared_ptr<scoped_cJSON_t>(new scoped_cJSON_t(cJSON_CreateBool(t->valuebool())));
            }
            break;
        case Term::JSON_NULL:
            {
                return boost::shared_ptr<scoped_cJSON_t>(new scoped_cJSON_t(cJSON_CreateNull()));
            }
            break;
        case Term::ARRAY:
            {
                boost::shared_ptr<scoped_cJSON_t> res(new scoped_cJSON_t(cJSON_CreateArray()));
                for (int i = 0; i < t->array_size(); ++i) {
                    res->AddItemToArray(eval(t->mutable_array(i), env, backtrace.with(strprintf("elem:%d", i)))->release());
                }
                return res;
            }
            break;
        case Term::OBJECT:
            {
                boost::shared_ptr<scoped_cJSON_t> res(new scoped_cJSON_t(cJSON_CreateObject()));
                for (int i = 0; i < t->object_size(); ++i) {
                    std::string item_name(t->object(i).var());
                    res->AddItemToObject(item_name.c_str(), eval(t->mutable_object(i)->mutable_term(), env, backtrace.with(strprintf("key:%s", item_name.c_str())))->release());
                }
                return res;
            }
            break;
        case Term::GETBYKEY:
            {
                boost::optional<std::pair<namespace_id_t, deletable_t<namespace_semilattice_metadata_t<rdb_protocol_t> > > > namespace_info =
                    env->semilattice_metadata->get().rdb_namespaces.get_namespace_by_name(t->get_by_key().table_ref().table_name());

                if (!namespace_info) {
                    throw runtime_exc_t(strprintf("Namespace %s either not found, ambigious or namespace metadata in conflict.", t->get_by_key().table_ref().table_name().c_str()),
                        backtrace.with("table_ref"));
                }

                if (t->get_by_key().attrname() != "id") {
                    throw runtime_exc_t(strprintf("Attribute: %s is not the primary key and thus cannot be selected upon.", t->get_by_key().attrname().c_str()),
                        backtrace.with("attrname"));
                }

                namespace_repo_t<rdb_protocol_t>::access_t ns_access = eval(t->mutable_get_by_key()->mutable_table_ref(), env, backtrace);

                boost::shared_ptr<scoped_cJSON_t> key = eval(t->mutable_get_by_key()->mutable_key(), env, backtrace.with("key"));

                try {
                    rdb_protocol_t::read_t read(rdb_protocol_t::point_read_t(store_key_t(key->Print())));
                    rdb_protocol_t::read_response_t res = ns_access.get_namespace_if()->read(read, order_token_t::ignore, env->interruptor);

                    rdb_protocol_t::point_read_response_t *p_res = boost::get<rdb_protocol_t::point_read_response_t>(&res.response);
                    return p_res->data;
                } catch (cannot_perform_query_exc_t e) {
                    throw runtime_exc_t("cannot perform read: " + std::string(e.what()), backtrace);
                }
                break;
            }
        case Term::TABLE:
            crash("Term::TABLE must be evaluated with eval_stream or eval_view");

        case Term::JAVASCRIPT: {
            boost::shared_ptr<js::runner_t> js = env->get_js_runner();
            std::string errmsg;
            boost::shared_ptr<scoped_cJSON_t> result;

            // TODO(rntz): set up a js::runner_t::req_config_t with an
            // appropriately-chosen timeout.

            // Check whether the function has been compiled.
            js::id_t id;
            if (!t->HasExtension(extension::js_id)) {
                //debugf("compiling\n");
                // Not compiled yet. Compile it and add the extension.
                js::method_handle_t handle;
                if (!js->compile(&handle, t->javascript().data(), t->javascript().size(), &errmsg)) {
                    throw runtime_exc_t("failed to compile javascript: " + errmsg, backtrace);
                }
                id = handle.release();
                t->SetExtension(extension::js_id, (int32_t) id);
            } else {
                id = t->GetExtension(extension::js_id);
            }

            {
                //debugf("calling\n");
                // Construct an environment mapping.
                // TODO (rntz): making a new map for this is wasteful.
                std::map<std::string, boost::shared_ptr<scoped_cJSON_t> > context;
                env->scope.dump(&context);

                // Evaluate the source.
                js::method_handle_t handle(js.get(), id);
                result = js->call(&handle, context, &errmsg);
                handle.release();
            }

            if (!result) {
                throw runtime_exc_t("failed to evaluate javascript: " + errmsg, backtrace);
            }
            return result;
        }

        default:
            unreachable();
    }
    unreachable();
}

boost::shared_ptr<json_stream_t> eval_stream(Term *t, runtime_environment_t *env, const backtrace_t &backtrace) THROWS_ONLY(runtime_exc_t) {
    switch (t->type()) {
        case Term::VAR:
            return boost::shared_ptr<json_stream_t>(new stream_multiplexer_t::stream_t(env->stream_scope.get(t->var())));
            break;
        case Term::LET:
            {
                // Push the scope
                variable_val_scope_t::new_scope_t new_scope(&env->scope);
                variable_stream_scope_t::new_scope_t new_stream_scope(&env->stream_scope);
                variable_type_scope_t::new_scope_t new_type_scope(&env->type_env.scope);

                eval_let_binds(t->mutable_let(), env, backtrace);

                return eval_stream(t->mutable_let()->mutable_expr(), env, backtrace.with("expr"));
            }
            break;
        case Term::CALL:
            return eval_stream(t->mutable_call(), env, backtrace);
            break;
        case Term::IF:
            {
                boost::shared_ptr<scoped_cJSON_t> test = eval(t->mutable_if_()->mutable_test(), env, backtrace.with("test"));
                if (test->type() != cJSON_True && test->type() != cJSON_False) {
                    throw runtime_exc_t("The IF test must evaluate to a boolean.", backtrace.with("test"));
                }

                if (test->type() == cJSON_True) {
                    return eval_stream(t->mutable_if_()->mutable_true_branch(), env, backtrace.with("true"));
                } else {
                    return eval_stream(t->mutable_if_()->mutable_false_branch(), env, backtrace.with("false"));
                }
            }
            break;
        case Term::TABLE:
            {
                return eval_view(t->mutable_table(), env, backtrace).stream;
            }
            break;
        case Term::ERROR:
        case Term::NUMBER:
        case Term::STRING:
        case Term::JSON:
        case Term::BOOL:
        case Term::JSON_NULL:
        case Term::ARRAY:
        case Term::OBJECT:
        case Term::GETBYKEY:
        case Term::JAVASCRIPT:
            unreachable("eval_stream called on a function that does not return a stream (use eval instead).");
            break;
        default:
            unreachable();
            break;
    }
    unreachable();
}

boost::shared_ptr<scoped_cJSON_t> eval(Term::Call *c, runtime_environment_t *env, const backtrace_t &backtrace) THROWS_ONLY(runtime_exc_t) {
    switch (c->builtin().type()) {
        //JSON -> JSON
        case Builtin::NOT:
            {
                boost::shared_ptr<scoped_cJSON_t> data = eval(c->mutable_args(0), env, backtrace.with("arg:0"));

                if (data->get()->type == cJSON_False) {
                    data->get()->type = cJSON_True;
                } else if (data->get()->type == cJSON_True) {
                    data->get()->type = cJSON_False;
                } else {
                    throw runtime_exc_t("Not can only be called on a boolean", backtrace.with("arg:0"));
                }
                return data;
            }
            break;
        case Builtin::GETATTR:
        case Builtin::IMPLICIT_GETATTR:
            {
                boost::shared_ptr<scoped_cJSON_t> data;
                if (c->builtin().type() == Builtin::GETATTR) {
                    data = eval(c->mutable_args(0), env, backtrace.with("arg:0"));
                } else {
                    rassert(env->implicit_attribute_value.has_value());
                    data = env->implicit_attribute_value.get_value();
                }

                if (!data->type() == cJSON_Object) {
                    throw runtime_exc_t("Data must be an object", backtrace.with("arg:0"));
                }

                cJSON *value = data->GetObjectItem(c->builtin().attr().c_str());

                if (!value) {
                    throw runtime_exc_t("Object is missing attribute \"" + c->builtin().attr() + "\"", backtrace.with("attr"));
                }

                return shared_scoped_json(cJSON_DeepCopy(value));
            }
            break;
        case Builtin::HASATTR:
        case Builtin::IMPLICIT_HASATTR:
            {
                boost::shared_ptr<scoped_cJSON_t> data;
                if (c->builtin().type() == Builtin::HASATTR) {
                    data = eval(c->mutable_args(0), env, backtrace.with("arg:0"));
                } else {
                    rassert(env->implicit_attribute_value.has_value());
                    data = env->implicit_attribute_value.get_value();
                }

                if (!data->type() == cJSON_Object) {
                    throw runtime_exc_t("Data must be an object", backtrace.with("arg:0"));
                }

                cJSON *attr = data->GetObjectItem(c->builtin().attr().c_str());

                if (attr) {
                    return shared_scoped_json(cJSON_CreateTrue());
                } else {
                    return shared_scoped_json(cJSON_CreateFalse());
                }
            }
            break;
        case Builtin::PICKATTRS:
        case Builtin::IMPLICIT_PICKATTRS:
            {
                boost::shared_ptr<scoped_cJSON_t> data;
                if (c->builtin().type() == Builtin::PICKATTRS) {
                    data = eval(c->mutable_args(0), env, backtrace.with("arg:0"));
                } else {
                    rassert(env->implicit_attribute_value.has_value());
                    data = env->implicit_attribute_value.get_value();
                }

                if (!data->type() == cJSON_Object) {
                    throw runtime_exc_t("Data must be an object", backtrace.with("arg:0"));
                }

                boost::shared_ptr<scoped_cJSON_t> res = shared_scoped_json(cJSON_CreateObject());

                for (int i = 0; i < c->builtin().attrs_size(); ++i) {
                    cJSON *item = cJSON_DeepCopy(data->GetObjectItem(c->builtin().attrs(i).c_str()));
                    if (!item) {
                        throw runtime_exc_t("Attempting to pick missing attribute.", backtrace.with(strprintf("attrs:%d", i)));
                    } else {
                        res->AddItemToObject(item->string, item);
                    }
                }
                return res;
            }
            break;
        case Builtin::MAPMERGE:
            {
                boost::shared_ptr<scoped_cJSON_t> left  = eval(c->mutable_args(0), env, backtrace.with("arg:0")),
                                                  right = eval(c->mutable_args(1), env, backtrace.with("arg:1"));
                if (left->type() != cJSON_Object) {
                    throw runtime_exc_t("Data must be an object", backtrace.with("arg:0"));
                }

                if (right->type() != cJSON_Object) {
                    throw runtime_exc_t("Data must be an object", backtrace.with("arg:1"));
                }

                boost::shared_ptr<scoped_cJSON_t> res(new scoped_cJSON_t(left->DeepCopy()));

                // Extend with the right side (and overwrite if necessary)
                for(int i = 0; i < right->GetArraySize(); i++) {
                    cJSON *item = right->GetArrayItem(i);
                    res->DeleteItemFromObject(item->string);
                    res->AddItemToObject(item->string, cJSON_DeepCopy(item));
                }

                return res;
            }
            break;
        case Builtin::ARRAYAPPEND:
            {
                // Check first arg type
                boost::shared_ptr<scoped_cJSON_t> array  = eval(c->mutable_args(0), env, backtrace.with("arg:0"));
                if (array->type() != cJSON_Array) {
                    throw runtime_exc_t("The first argument must be an array.", backtrace.with("arg:0"));
                }
                boost::shared_ptr<scoped_cJSON_t> res(new scoped_cJSON_t(array->DeepCopy()));
                res->AddItemToArray(eval(c->mutable_args(1), env, backtrace.with("arg:1"))->release());
                return res;
            }
            break;
        case Builtin::ARRAYCONCAT:
            {
                // Check first arg type
                boost::shared_ptr<scoped_cJSON_t> array1  = eval(c->mutable_args(0), env, backtrace.with("arg:0"));
                if (array1->type() != cJSON_Array) {
                    throw runtime_exc_t("The first argument must be an array.", backtrace.with("arg:0"));
                }
                // Check second arg type
                boost::shared_ptr<scoped_cJSON_t> array2  = eval(c->mutable_args(1), env, backtrace.with("arg:1"));
                if (array2->type() != cJSON_Array) {
                    throw runtime_exc_t("The second argument must be an array.", backtrace.with("arg:1"));
                }
                // Create new array and deep copy all the elements
                boost::shared_ptr<scoped_cJSON_t> res(new scoped_cJSON_t(cJSON_CreateArray()));
                for(int i = 0; i < array1->GetArraySize(); i++) {
                    res->AddItemToArray(cJSON_DeepCopy(array1->GetArrayItem(i)));
                }
                for(int j = 0; j < array2->GetArraySize(); j++) {
                    res->AddItemToArray(cJSON_DeepCopy(array2->GetArrayItem(j)));
                }

                return res;
            }
            break;
        case Builtin::ARRAYSLICE:
            {
                int start, stop, length;
                bool start_unbounded = false, stop_unbounded = false;

                // Check first arg type
                boost::shared_ptr<scoped_cJSON_t> array = eval(c->mutable_args(0), env, backtrace.with("arg:0"));
                if (array->type() != cJSON_Array) {
                    throw runtime_exc_t("The first argument must be an array.", backtrace.with("arg:0"));
                }

                // Check second arg type
                {
                    boost::shared_ptr<scoped_cJSON_t> start_json  = eval(c->mutable_args(1), env, backtrace.with("arg:1"));
                    if (start_json->type() == cJSON_NULL) {
                        start_unbounded = true;
                    } else {
                        if (start_json->type() != cJSON_Number) {
                            throw runtime_exc_t("The second argument must be null or an integer.", backtrace.with("arg:1"));
                        }

                        float float_start = start_json->get()->valuedouble;
                        start = (int)float_start;
                        if (float_start != start) {
                            throw runtime_exc_t("The second argument must be null or an integer.", backtrace.with("arg:1"));
                        }
                    }
                }

                // Check third arg type
                {
                    boost::shared_ptr<scoped_cJSON_t> stop_json  = eval(c->mutable_args(2), env, backtrace.with("arg:2"));
                    if (stop_json->type() == cJSON_NULL) {
                        stop_unbounded = true;
                    } else {
                        if (stop_json->type() != cJSON_Number) {
                            throw runtime_exc_t("The third argument must be null or an integer.", backtrace.with("arg:2"));
                        }

                        float float_stop = stop_json->get()->valuedouble;
                        stop = (int)float_stop;
                        if (float_stop != stop) {
                            throw runtime_exc_t("The third argument must be null or an integer.", backtrace.with("arg:2"));
                        }
                    }
                }

                if (start_unbounded && stop_unbounded) {
                    return array;   // nothing to do
                }

                length = array->GetArraySize();

                if (start_unbounded) {
                    start = 0;
                }
                if (stop_unbounded) {
                    stop = length;
                }

                if (start < 0) {
                    start = std::max(start + length, 0);
                }
                if (start > length) {
                    start = length;
                }

                if (stop < 0) {
                    stop = std::max(stop + length, 0);
                }
                if (stop > length) {
                    stop = length;
                }

                // Create a new array and slice the elements into it
                if (start > stop) {
                    throw runtime_exc_t("The second argument cannot be greater than the third argument.", backtrace.with("arg:2"));
                }
                boost::shared_ptr<scoped_cJSON_t> res(new scoped_cJSON_t(cJSON_CreateArray()));
                for(int i = start; i < stop; i++) {
                    res->AddItemToArray(cJSON_DeepCopy(array->GetArrayItem(i)));
                }

                return res;
            }
            break;
        case Builtin::ARRAYNTH:
            {
                // Check first arg type
                boost::shared_ptr<scoped_cJSON_t> array  = eval(c->mutable_args(0), env, backtrace.with("arg:0"));
                if (array->type() != cJSON_Array) {
                    throw runtime_exc_t("The first argument must be an array.", backtrace.with("arg:0"));
                }

                // Check second arg type
                boost::shared_ptr<scoped_cJSON_t> index_json  = eval(c->mutable_args(1), env, backtrace.with("arg:1"));
                if (index_json->type() != cJSON_Number) {
                    throw runtime_exc_t("The second argument must be an integer.", backtrace.with("arg:1"));
                }
                float float_index = index_json->get()->valuedouble;
                int index = (int)float_index;
                if (float_index != index) {
                    throw runtime_exc_t("The second argument must be an integer.", backtrace.with("arg:1"));
                }

                int length = array->GetArraySize();

                if (index < 0) {
                    index += length;
                }
                if (index < 0 || index >= length) {
                    throw runtime_exc_t("Array index out of bounds.", backtrace.with("arg:1"));
                }

                return boost::shared_ptr<scoped_cJSON_t>(new scoped_cJSON_t(cJSON_DeepCopy(array->GetArrayItem(index))));
            }
            break;
        case Builtin::ARRAYLENGTH:
            {
                // Check first arg type
                boost::shared_ptr<scoped_cJSON_t> array  = eval(c->mutable_args(0), env, backtrace.with("arg:0"));
                if (array->type() != cJSON_Array) {
                    throw runtime_exc_t("The first argument must be an array.", backtrace.with("arg:0"));
                }
                return boost::shared_ptr<scoped_cJSON_t>(new scoped_cJSON_t(cJSON_CreateNumber(array->GetArraySize())));
            }
            break;
        case Builtin::ADD:
            {
                double result = 0.0;

                for (int i = 0; i < c->args_size(); ++i) {
                    boost::shared_ptr<scoped_cJSON_t> arg = eval(c->mutable_args(i), env, backtrace.with(strprintf("arg:%d", i)));
                    if (arg->type() != cJSON_Number) {
                        throw runtime_exc_t("All operands to ADD must be numbers.", backtrace.with(strprintf("arg:%d", i)));
                    }
                    result += arg->get()->valuedouble;
                }

                boost::shared_ptr<scoped_cJSON_t> res(new scoped_cJSON_t(cJSON_CreateNumber(result)));
                return res;
            }
            break;
        case Builtin::SUBTRACT:
            {
                double result = 0.0;

                if (c->args_size() > 0) {
                    boost::shared_ptr<scoped_cJSON_t> arg = eval(c->mutable_args(0), env, backtrace.with("arg:0"));
                    if (arg->type() != cJSON_Number) {
                        throw runtime_exc_t("All operands to SUBTRACT must be numbers.", backtrace.with("arg:0"));
                    }
                    if (c->args_size() == 1) {
                        result = -arg->get()->valuedouble;  // (- x) is negate
                    } else {
                        result = arg->get()->valuedouble;
                    }

                    for (int i = 1; i < c->args_size(); ++i) {
                        boost::shared_ptr<scoped_cJSON_t> arg = eval(c->mutable_args(i), env, backtrace.with(strprintf("arg:%d", i)));
                        if (arg->type() != cJSON_Number) {
                            throw runtime_exc_t("All operands to SUBTRACT must be numbers.", backtrace.with(strprintf("arg:%d", i)));
                        }
                        result -= arg->get()->valuedouble;
                    }
                }

                boost::shared_ptr<scoped_cJSON_t> res(new scoped_cJSON_t(cJSON_CreateNumber(result)));
                return res;
            }
            break;
        case Builtin::MULTIPLY:
            {
                double result = 1.0;

                for (int i = 0; i < c->args_size(); ++i) {
                    boost::shared_ptr<scoped_cJSON_t> arg = eval(c->mutable_args(i), env, backtrace.with(strprintf("arg:%d", i)));
                    if (arg->type() != cJSON_Number) {
                        throw runtime_exc_t("All operands of MULTIPLY must be numbers.", backtrace.with(strprintf("arg:%d", i)));
                    }
                    result *= arg->get()->valuedouble;
                }

                boost::shared_ptr<scoped_cJSON_t> res(new scoped_cJSON_t(cJSON_CreateNumber(result)));
                return res;
            }
            break;
        case Builtin::DIVIDE:
            {
                double result = 0.0;

                if (c->args_size() > 0) {
                    boost::shared_ptr<scoped_cJSON_t> arg = eval(c->mutable_args(0), env, backtrace.with("arg:0"));
                    if (arg->type() != cJSON_Number) {
                        throw runtime_exc_t("All operands to DIVIDE must be numbers.", backtrace.with("arg:0"));
                    }
                    if (c->args_size() == 1) {
                        result = 1.0 / arg->get()->valuedouble;  // (/ x) is reciprocal
                    } else {
                        result = arg->get()->valuedouble;
                    }

                    for (int i = 1; i < c->args_size(); ++i) {
                        boost::shared_ptr<scoped_cJSON_t> arg = eval(c->mutable_args(i), env, backtrace.with(strprintf("arg:%d", i)));
                        if (arg->type() != cJSON_Number) {
                            throw runtime_exc_t("All operands to DIVIDE must be numbers.", backtrace.with(strprintf("arg:%d", i)));
                        }
                        result /= arg->get()->valuedouble;
                    }
                }

                boost::shared_ptr<scoped_cJSON_t> res(new scoped_cJSON_t(cJSON_CreateNumber(result)));
                return res;
            }
            break;
        case Builtin::MODULO:
            {
                boost::shared_ptr<scoped_cJSON_t> lhs = eval(c->mutable_args(0), env, backtrace.with("arg:0")),
                    rhs = eval(c->mutable_args(1), env, backtrace.with("arg:1"));
                if (lhs->type() != cJSON_Number) {
                    throw runtime_exc_t("First operand of MOD must be a number.", backtrace.with("arg:0"));
                } else if (rhs->type() != cJSON_Number) {
                    throw runtime_exc_t("Second operand of MOD must be a number.", backtrace.with("arg:1"));
                }

                boost::shared_ptr<scoped_cJSON_t> res(new scoped_cJSON_t(cJSON_CreateNumber(fmod(lhs->get()->valuedouble, rhs->get()->valuedouble))));
                return res;
            }
            break;
        case Builtin::COMPARE:
            {
                bool result = true;

                boost::shared_ptr<scoped_cJSON_t> lhs = eval(c->mutable_args(0), env, backtrace.with("arg:0"));

                for (int i = 1; i < c->args_size(); ++i) {
                    boost::shared_ptr<scoped_cJSON_t> rhs = eval(c->mutable_args(i), env, backtrace.with(strprintf("arg:%d", i)));

                    int res = cJSON_cmp(lhs->get(), rhs->get(), backtrace.with(strprintf("arg:%d", i)));

                    switch (c->builtin().comparison()) {
                    case Builtin_Comparison_EQ:
                        result = (res == 0);
                        break;
                    case Builtin_Comparison_NE:
                        result = (res != 0);
                        break;
                    case Builtin_Comparison_LT:
                        result = (res < 0);
                        break;
                    case Builtin_Comparison_LE:
                        result = (res <= 0);
                        break;
                    case Builtin_Comparison_GT:
                        result = (res > 0);
                        break;
                    case Builtin_Comparison_GE:
                        result = (res >= 0);
                        break;
                    default:
                        crash("Unknown comparison operator.");
                        break;
                    if (!result)
                        break;
                    }

                    lhs = rhs;
                }

                return boost::shared_ptr<scoped_cJSON_t>(new scoped_cJSON_t(cJSON_CreateBool(result)));
            }
            break;
        case Builtin::FILTER:
        case Builtin::MAP:
        case Builtin::CONCATMAP:
        case Builtin::ORDERBY:
        case Builtin::DISTINCT:
        case Builtin::LIMIT:
        case Builtin::SKIP:
        case Builtin::ARRAYTOSTREAM:
        case Builtin::GROUPEDMAPREDUCE:
        case Builtin::UNION:
        case Builtin::RANGE:
            unreachable("eval called on a function that returns a stream (use eval_stream instead).");
            break;
        case Builtin::LENGTH:
            {
                boost::shared_ptr<json_stream_t> stream = eval_stream(c->mutable_args(0), env, backtrace.with("arg:0"));
                int length = 0;
                while (boost::shared_ptr<scoped_cJSON_t> json = stream->next()) {
                    ++length;
                }

                return boost::shared_ptr<scoped_cJSON_t>(new scoped_cJSON_t(cJSON_CreateNumber(length)));
            }
            break;
        case Builtin::NTH:
            {
                boost::shared_ptr<json_stream_t> stream = eval_stream(c->mutable_args(0), env, backtrace.with("arg:0"));

                // Check second arg type
                boost::shared_ptr<scoped_cJSON_t> index_json  = eval(c->mutable_args(1), env, backtrace.with("arg:1"));
                if (index_json->type() != cJSON_Number) {
                    throw runtime_exc_t("The second argument must be an integer.", backtrace.with("arg:1"));
                }
                float index_float = index_json->get()->valuedouble;
                int index = (int)index_float;
                if (index_float != index || index < 0) {
                    throw runtime_exc_t("The second argument must be a nonnegative integer.", backtrace.with("arg:1"));
                }

                boost::shared_ptr<scoped_cJSON_t> json;
                for (int i = 0; i <= index; ++i) {
                    json = stream->next();
                    if (!json) {
                        throw runtime_exc_t("Index out of bounds.", backtrace.with("arg:1"));
                    }
                }

                return boost::shared_ptr<scoped_cJSON_t>(new scoped_cJSON_t(json->DeepCopy()));
            }
            break;
        case Builtin::STREAMTOARRAY:
            {
                boost::shared_ptr<json_stream_t> stream = eval_stream(c->mutable_args(0), env, backtrace.with("arg:0"));

                boost::shared_ptr<scoped_cJSON_t> res(new scoped_cJSON_t(cJSON_CreateArray()));

                while (boost::shared_ptr<scoped_cJSON_t> json = stream->next()) {
                    res->AddItemToArray(json->DeepCopy());
                }

                return res;
            }
            break;
        case Builtin::REDUCE:
            {
                boost::shared_ptr<json_stream_t> stream = eval_stream(c->mutable_args(0), env, backtrace.with("arg:0"));

                throw runtime_exc_t("Not implemented reduce", backtrace);
                // Start off accumulator with the base
                //boost::shared_ptr<scoped_cJSON_t> acc = eval(c->mutable_builtin()->mutable_reduce()->mutable_base(), env);

                //for (json_stream_t::iterator it  = stream.begin();
                //                             it != stream.end();
                //                             ++it)
                //{
                //    variable_val_scope_t::new_scope_t scope_maker(&env->scope);
                //    env->scope.put_in_scope(c->builtin().reduce().var1(), acc);
                //    env->scope.put_in_scope(c->builtin().reduce().var2(), *it);

                //    acc = eval(c->mutable_builtin()->mutable_reduce()->mutable_body(), env);
                //}
                //return acc;
            }
            break;
        case Builtin::ALL:
            {
                bool result = true;

                for (int i = 0; i < c->args_size(); ++i) {
                    boost::shared_ptr<scoped_cJSON_t> arg = eval(c->mutable_args(i), env, backtrace.with(strprintf("arg:%d", i)));
                    if (arg->type() != cJSON_False && arg->type() != cJSON_True) {
                        throw runtime_exc_t("All operands to ALL must be booleans.", backtrace.with(strprintf("arg:%d", i)));
                    }
                    if (arg->type() != cJSON_True) {
                        result = false;
                    }
                }

                boost::shared_ptr<scoped_cJSON_t> res(new scoped_cJSON_t(cJSON_CreateBool(result)));
                return res;
            }
            break;
        case Builtin::ANY:
            {
                bool result = false;

                for (int i = 0; i < c->args_size(); ++i) {
                    boost::shared_ptr<scoped_cJSON_t> arg = eval(c->mutable_args(i), env, backtrace.with(strprintf("arg:%d", i)));
                    if (arg->type() != cJSON_False && arg->type() != cJSON_True) {
                        throw runtime_exc_t("All operands to ANY must be booleans.", backtrace.with(strprintf("arg:%d", i)));
                    }
                    if (arg->type() == cJSON_True) {
                        result = true;
                    }
                }

                boost::shared_ptr<scoped_cJSON_t> res(new scoped_cJSON_t(cJSON_CreateBool(result)));
                return res;
            }
            break;
        default:
            crash("unreachable");
            break;
    }
    crash("unreachable");
}

class predicate_t {
public:
    predicate_t(const Predicate &_pred, runtime_environment_t _env, const backtrace_t &_backtrace)
        : pred(_pred), env(_env), backtrace(_backtrace)
    { }
    bool operator()(boost::shared_ptr<scoped_cJSON_t> json) {
        variable_val_scope_t::new_scope_t scope_maker(&env.scope);
        env.scope.put_in_scope(pred.arg(), json);
        implicit_value_setter_t impliciter(&env.implicit_attribute_value, json);
        boost::shared_ptr<scoped_cJSON_t> a_bool = eval(pred.mutable_body(), &env, backtrace.with("predicate"));

        if (a_bool->type() == cJSON_True) {
            return true;
        } else if (a_bool->type() == cJSON_False) {
            return false;
        } else {
            throw runtime_exc_t("Predicate failed to evaluate to a bool", backtrace.with("predicate"));
        }
    }
private:
    Predicate pred;
    runtime_environment_t env;
    backtrace_t backtrace;
};

class ordering_t {
public:
    ordering_t(const google::protobuf::RepeatedPtrField<Builtin::OrderBy> &_order, const backtrace_t &bt)
        : order(_order), backtrace(bt)
    { }

    //returns true if x < y according to the ordering
    bool operator()(const boost::shared_ptr<scoped_cJSON_t> &x, const boost::shared_ptr<scoped_cJSON_t> &y) {
        for (int i = 0; i < order.size(); ++i) {
            const Builtin::OrderBy& cur = order.Get(i);

            cJSON *a = cJSON_GetObjectItem(x->get(), cur.attr().c_str());
            cJSON *b = cJSON_GetObjectItem(y->get(), cur.attr().c_str());

            if (a == NULL || b == NULL) {
                throw runtime_exc_t("OrderBy encountered a row missing attr " + cur.attr(), backtrace);
            }

            int cmp = cJSON_cmp(a, b, backtrace);
            if (cmp) {
                return (cmp > 0) ^ cur.ascending();
            }
        }

        return false;
    }

private:
    const google::protobuf::RepeatedPtrField<Builtin::OrderBy> &order;
    backtrace_t backtrace;
};

boost::shared_ptr<scoped_cJSON_t> map(std::string arg, Term *term, runtime_environment_t env, boost::shared_ptr<scoped_cJSON_t> val, const backtrace_t &backtrace) {
    variable_val_scope_t::new_scope_t scope_maker(&env.scope);
    env.scope.put_in_scope(arg, val);
    implicit_value_setter_t impliciter(&env.implicit_attribute_value, val);
    return eval(term, &env, backtrace);
}

boost::shared_ptr<json_stream_t> concatmap(std::string arg, Term *term, runtime_environment_t env, boost::shared_ptr<scoped_cJSON_t> val, const backtrace_t &backtrace) {
    variable_val_scope_t::new_scope_t scope_maker(&env.scope);
    env.scope.put_in_scope(arg, val);
    implicit_value_setter_t impliciter(&env.implicit_attribute_value, val);
    return eval_stream(term, &env, backtrace);
}

boost::shared_ptr<json_stream_t> eval_stream(Term::Call *c, runtime_environment_t *env, const backtrace_t &backtrace) THROWS_ONLY(runtime_exc_t) {
    switch (c->builtin().type()) {
        //JSON -> JSON
        case Builtin::NOT:
        case Builtin::GETATTR:
        case Builtin::IMPLICIT_GETATTR:
        case Builtin::HASATTR:
        case Builtin::IMPLICIT_HASATTR:
        case Builtin::PICKATTRS:
        case Builtin::IMPLICIT_PICKATTRS:
        case Builtin::MAPMERGE:
        case Builtin::ARRAYAPPEND:
        case Builtin::ARRAYCONCAT:
        case Builtin::ARRAYSLICE:
        case Builtin::ARRAYNTH:
        case Builtin::ARRAYLENGTH:
        case Builtin::ADD:
        case Builtin::SUBTRACT:
        case Builtin::MULTIPLY:
        case Builtin::DIVIDE:
        case Builtin::MODULO:
        case Builtin::COMPARE:
        case Builtin::LENGTH:
        case Builtin::NTH:
        case Builtin::STREAMTOARRAY:
        case Builtin::REDUCE:
        case Builtin::ALL:
        case Builtin::ANY:
            unreachable("eval_stream called on a function that does not return a stream (use eval instead).");
            break;
        case Builtin::GROUPEDMAPREDUCE:
            {
                shared_scoped_less comparator(backtrace);
                std::map<boost::shared_ptr<scoped_cJSON_t>, boost::shared_ptr<scoped_cJSON_t>, shared_scoped_less> groups(comparator);
                boost::shared_ptr<json_stream_t> stream = eval_stream(c->mutable_args(0), env, backtrace.with("arg:0"));

                while (boost::shared_ptr<scoped_cJSON_t> json = stream->next()) {
                    boost::shared_ptr<scoped_cJSON_t> group_mapped_row, value_mapped_row, reduced_row;

                    // Figure out which group we belong to
                    {
                        variable_val_scope_t::new_scope_t scope_maker(&env->scope);
                        env->scope.put_in_scope(c->builtin().grouped_map_reduce().group_mapping().arg(), json);
                        implicit_value_setter_t impliciter(&env->implicit_attribute_value, json);
                        group_mapped_row = eval(c->mutable_builtin()->mutable_grouped_map_reduce()->mutable_group_mapping()->mutable_body(), env, backtrace.with("group_mapping"));
                    }

                    // Map the value for comfy reduction goodness
                    {
                        variable_val_scope_t::new_scope_t scope_maker(&env->scope);
                        env->scope.put_in_scope(c->builtin().grouped_map_reduce().value_mapping().arg(), json);
                        implicit_value_setter_t impliciter(&env->implicit_attribute_value, json);
                        value_mapped_row = eval(c->mutable_builtin()->mutable_grouped_map_reduce()->mutable_value_mapping()->mutable_body(), env, backtrace.with("value_mapping"));
                    }

                    // Do the reduction
                    {
                        variable_val_scope_t::new_scope_t scope_maker(&env->scope);
                        std::map<boost::shared_ptr<scoped_cJSON_t>, boost::shared_ptr<scoped_cJSON_t>, shared_scoped_less>::iterator
                            elem = groups.find(group_mapped_row);
                        if(elem != groups.end()) {
                            env->scope.put_in_scope(c->builtin().grouped_map_reduce().reduction().var1(),
                                                    (*elem).second);
                        } else {
                            env->scope.put_in_scope(c->builtin().grouped_map_reduce().reduction().var1(),
                                                    eval(c->mutable_builtin()->mutable_grouped_map_reduce()->mutable_reduction()->mutable_base(), env, backtrace.with("reduction").with("base")));
                        }
                        env->scope.put_in_scope(c->builtin().grouped_map_reduce().reduction().var2(), value_mapped_row);

                        reduced_row = eval(c->mutable_builtin()->mutable_grouped_map_reduce()->mutable_reduction()->mutable_body(), env, backtrace.with("reduction").with("body"));
                    }

                    // Phew, update the relevant group
                    groups[group_mapped_row] = reduced_row;

                }

                // Phew, convert the whole shebang to a stream
                // TODO this is an extra copy we just need a gracefull way to
                // deal with this
                std::list<boost::shared_ptr<scoped_cJSON_t> > res;

                std::map<boost::shared_ptr<scoped_cJSON_t>, boost::shared_ptr<scoped_cJSON_t>, shared_scoped_less>::iterator it;
                for(it = groups.begin(); it != groups.end(); ++it) {
                    res.push_back((*it).second);
                }

                return boost::shared_ptr<in_memory_stream_t>(new in_memory_stream_t(res.begin(), res.end()));
            }
            break;
        case Builtin::FILTER:
            {
                boost::shared_ptr<json_stream_t> stream = eval_stream(c->mutable_args(0), env, backtrace.with("arg:0"));
                predicate_t p(c->builtin().filter().predicate(), *env, backtrace);
                return boost::shared_ptr<json_stream_t>(new filter_stream_t<predicate_t>(stream, p));
            }
            break;
        case Builtin::MAP:
            {
                boost::shared_ptr<json_stream_t> stream = eval_stream(c->mutable_args(0), env, backtrace.with("arg:0"));

                return boost::shared_ptr<json_stream_t>(new mapping_stream_t<boost::function<boost::shared_ptr<scoped_cJSON_t>(boost::shared_ptr<scoped_cJSON_t>)> >(
                                                                stream, boost::bind(&map, c->builtin().map().mapping().arg(), c->mutable_builtin()->mutable_map()->mutable_mapping()->mutable_body(), *env, _1, backtrace.with("mapping"))));
            }
            break;
        case Builtin::CONCATMAP:
            {
                boost::shared_ptr<json_stream_t> stream = eval_stream(c->mutable_args(0), env, backtrace.with("arg:0"));

                return boost::shared_ptr<json_stream_t>(new concat_mapping_stream_t<boost::function<boost::shared_ptr<json_stream_t>(boost::shared_ptr<scoped_cJSON_t>)> >(
                                                                stream, boost::bind(&concatmap, c->builtin().concat_map().mapping().arg(), c->mutable_builtin()->mutable_concat_map()->mutable_mapping()->mutable_body(), *env, _1, backtrace.with("mapping"))));
            }
            break;
        case Builtin::ORDERBY:
            {
                ordering_t o(c->builtin().order_by(), backtrace.with("order_by"));
                boost::shared_ptr<json_stream_t> stream = eval_stream(c->mutable_args(0), env, backtrace.with("arg:0"));

                boost::shared_ptr<in_memory_stream_t> sorted_stream(new in_memory_stream_t(stream));
                sorted_stream->sort(o);
                return sorted_stream;
            }
            break;
        case Builtin::DISTINCT:
            {
                shared_scoped_less comparator(backtrace);
                std::set<boost::shared_ptr<scoped_cJSON_t>, shared_scoped_less> seen(comparator);

                boost::shared_ptr<json_stream_t> stream = eval_stream(c->mutable_args(0), env, backtrace.with("arg:0"));

                while (boost::shared_ptr<scoped_cJSON_t> json = stream->next()) {
                    seen.insert(json);
                }

                return boost::shared_ptr<in_memory_stream_t>(new in_memory_stream_t(seen.begin(), seen.end()));
            }
            break;
        case Builtin::LIMIT:
            {
                boost::shared_ptr<json_stream_t> stream = eval_stream(c->mutable_args(0), env, backtrace.with("arg:0"));

                // Check second arg type
                boost::shared_ptr<scoped_cJSON_t> limit_json = eval(c->mutable_args(1), env, backtrace.with("arg:1"));
                if (limit_json->type() != cJSON_Number) {
                    throw runtime_exc_t("The limit must be a nonnegative integer.", backtrace.with("arg:1"));
                }
                float limit_float = limit_json->get()->valuedouble;
                int limit = (int)limit_float;
                if (limit_float != limit || limit < 0) {
                    throw runtime_exc_t("The limit must be a nonnegative integer.", backtrace.with("arg:1"));
                }

                return boost::shared_ptr<json_stream_t>(new limit_stream_t(stream, limit));
            }
            break;
        case Builtin::SKIP:
            {
                boost::shared_ptr<json_stream_t> stream = eval_stream(c->mutable_args(0), env, backtrace.with("arg:0"));

                // Check second arg type
                boost::shared_ptr<scoped_cJSON_t> offset_json = eval(c->mutable_args(1), env, backtrace.with("arg:1"));
                if (offset_json->type() != cJSON_Number) {
                    throw runtime_exc_t("The offset must be a nonnegative integer.", backtrace.with("arg:1"));
                }
                float offset_float = offset_json->get()->valuedouble;
                int offset = (int)offset_float;
                if (offset_float != offset || offset < 0) {
                    throw runtime_exc_t("The offset must be a nonnegative integer.", backtrace.with("arg:1"));
                }

                return boost::shared_ptr<json_stream_t>(new skip_stream_t(stream, offset));
            }
            break;
        case Builtin::UNION:
            {
                union_stream_t::stream_list_t streams;

                streams.push_back(eval_stream(c->mutable_args(0), env, backtrace.with("arg:0")));

                streams.push_back(eval_stream(c->mutable_args(1), env, backtrace.with("arg:1")));

                return boost::shared_ptr<json_stream_t>(new union_stream_t(streams));
            }
            break;
        case Builtin::ARRAYTOSTREAM:
            {
                boost::shared_ptr<scoped_cJSON_t> array = eval(c->mutable_args(0), env, backtrace.with("arg:0"));
                json_array_iterator_t it(array->get());

                return boost::shared_ptr<json_stream_t>(new in_memory_stream_t(it));
            }
            break;
        case Builtin::RANGE:
            throw runtime_exc_t("Unimplemented: Builtin::RANGE", backtrace);
            break;
        default:
            crash("unreachable");
            break;
    }
    crash("unreachable");

}

namespace_repo_t<rdb_protocol_t>::access_t eval(TableRef *t, runtime_environment_t *env, const backtrace_t &backtrace) THROWS_ONLY(runtime_exc_t) {
    boost::optional<std::pair<namespace_id_t, deletable_t<namespace_semilattice_metadata_t<rdb_protocol_t> > > > namespace_info =
        env->semilattice_metadata->get().rdb_namespaces.get_namespace_by_name(t->table_name());

    if (namespace_info) {
        return namespace_repo_t<rdb_protocol_t>::access_t(env->ns_repo, namespace_info->first, env->interruptor);
    } else {
        throw runtime_exc_t(strprintf("Namespace %s either not found, ambigious or namespace metadata in conflict.", t->table_name().c_str()), backtrace);
    }
}

view_t eval_view(Term::Call *c, UNUSED runtime_environment_t *env, const backtrace_t &backtrace) THROWS_ONLY(runtime_exc_t) {
    switch (c->builtin().type()) {
        //JSON -> JSON
        case Builtin::NOT:
        case Builtin::GETATTR:
        case Builtin::IMPLICIT_GETATTR:
        case Builtin::HASATTR:
        case Builtin::IMPLICIT_HASATTR:
        case Builtin::PICKATTRS:
        case Builtin::IMPLICIT_PICKATTRS:
        case Builtin::MAPMERGE:
        case Builtin::ARRAYAPPEND:
        case Builtin::ARRAYCONCAT:
        case Builtin::ARRAYSLICE:
        case Builtin::ARRAYNTH:
        case Builtin::ARRAYLENGTH:
        case Builtin::ADD:
        case Builtin::SUBTRACT:
        case Builtin::MULTIPLY:
        case Builtin::DIVIDE:
        case Builtin::MODULO:
        case Builtin::COMPARE:
        case Builtin::LENGTH:
        case Builtin::NTH:
        case Builtin::STREAMTOARRAY:
        case Builtin::REDUCE:
        case Builtin::ALL:
        case Builtin::ANY:
        case Builtin::GROUPEDMAPREDUCE:
        case Builtin::MAP:
        case Builtin::CONCATMAP:
        case Builtin::DISTINCT:
        case Builtin::UNION:
        case Builtin::ARRAYTOSTREAM:
            unreachable("eval_view called on a function that does not return a view");
            break;
        case Builtin::FILTER:
            {
                view_t view = eval_view(c->mutable_args(0), env, backtrace.with("arg:0"));
                predicate_t p(c->builtin().filter().predicate(), *env, backtrace);
                return view_t(view.access, boost::shared_ptr<json_stream_t>(new filter_stream_t<predicate_t>(view.stream, p)));
            }
            break;
        case Builtin::ORDERBY:
            {
                ordering_t o(c->builtin().order_by(), backtrace.with("order_by"));
                view_t view = eval_view(c->mutable_args(0), env, backtrace.with("arg:0"));

                boost::shared_ptr<in_memory_stream_t> sorted_stream(new in_memory_stream_t(view.stream));
                sorted_stream->sort(o);
                return view_t(view.access, sorted_stream);
            }
            break;
        case Builtin::LIMIT:
            {
                view_t pview = eval_view(c->mutable_args(0), env, backtrace.with("arg:0"));

                // Check second arg type
                boost::shared_ptr<scoped_cJSON_t> limit_json = eval(c->mutable_args(1), env, backtrace.with("arg:1"));
                if (limit_json->type() != cJSON_Number) {
                    throw runtime_exc_t("The limit must be a nonnegative integer.", backtrace.with("arg:1"));
                }
                float limit_float = limit_json->get()->valuedouble;
                int limit = (int)limit_float;
                if (limit_float != limit || limit < 0) {
                    throw runtime_exc_t("The limit must be a nonnegative integer.", backtrace.with("arg:1"));
                }

                return view_t(pview.access, boost::shared_ptr<json_stream_t>(new limit_stream_t(pview.stream, limit)));
            }
            break;
        case Builtin::SKIP:
            {
                view_t pview = eval_view(c->mutable_args(0), env, backtrace.with("arg:0"));

                // Check second arg type
                boost::shared_ptr<scoped_cJSON_t> offset_json = eval(c->mutable_args(1), env, backtrace.with("arg:1"));
                if (offset_json->type() != cJSON_Number) {
                    throw runtime_exc_t("The offset must be a nonnegative integer.", backtrace.with("arg:1"));
                }
                float offset_float = offset_json->get()->valuedouble;
                int offset = (int)offset_float;
                if (offset_float != offset || offset < 0) {
                    throw runtime_exc_t("The offset must be a nonnegative integer.", backtrace.with("arg:1"));
                }

                return view_t(pview.access, boost::shared_ptr<json_stream_t>(new skip_stream_t(pview.stream, offset)));
            }
            break;
        case Builtin::RANGE:
            throw runtime_exc_t("Unimplemented: Builtin::RANGE", backtrace);
            break;
        default:
            crash("unreachable");
            break;
    }
    crash("unreachable");

}

view_t eval_view(Term *t, runtime_environment_t *env, const backtrace_t &backtrace) THROWS_ONLY(runtime_exc_t) {
    switch (t->type()) {
        case Term::VAR:
        case Term::LET:
        case Term::ERROR:
        case Term::NUMBER:
        case Term::STRING:
        case Term::JSON:
        case Term::BOOL:
        case Term::JSON_NULL:
        case Term::ARRAY:
        case Term::OBJECT:
        case Term::JAVASCRIPT:
            crash("eval_view called on incompatible Term");
            break;
        case Term::CALL:
            return eval_view(t->mutable_call(), env, backtrace);
            break;
        case Term::IF:
            {
                boost::shared_ptr<scoped_cJSON_t> test = eval(t->mutable_if_()->mutable_test(), env, backtrace.with("test"));
                if (test->type() != cJSON_True && test->type() != cJSON_False) {
                    throw runtime_exc_t("The IF test must evaluate to a boolean.", backtrace.with("test"));
                }

                if (test->type() == cJSON_True) {
                    return eval_view(t->mutable_if_()->mutable_true_branch(), env, backtrace.with("true"));
                } else {
                    return eval_view(t->mutable_if_()->mutable_false_branch(), env, backtrace.with("false"));
                }
            }
            break;
        case Term::GETBYKEY:
            crash("unimplemented");
            break;
        case Term::TABLE:
            return eval_view(t->mutable_table(), env, backtrace.with("table_ref"));
            break;
        default:
            unreachable();
    }
    unreachable();
}

view_t eval_view(Term::Table *t, runtime_environment_t *env, const backtrace_t &backtrace) THROWS_ONLY(runtime_exc_t) {
    namespace_repo_t<rdb_protocol_t>::access_t ns_access = eval(t->mutable_table_ref(), env, backtrace);
    boost::shared_ptr<json_stream_t> stream(new batched_rget_stream_t(ns_access, env->interruptor, key_range_t::universe(), 100, backtrace));
    return view_t(ns_access, stream);
}

} //namespace query_language<|MERGE_RESOLUTION|>--- conflicted
+++ resolved
@@ -190,7 +190,7 @@
         break;
     case Term::JAVASCRIPT:
         check_protobuf(t.has_javascript());
-        return TERM_TYPE_JSON;
+        return term_info_t(TERM_TYPE_JSON, true); //javascript is never deterministic
         break;
     default:
         unreachable("unhandled Term case");
@@ -342,14 +342,8 @@
         case Builtin::HASATTR:
         case Builtin::PICKATTRS:
         case Builtin::ARRAYLENGTH:
-<<<<<<< HEAD
-        case Builtin::JAVASCRIPT:
             check_function_args(c, TERM_TYPE_JSON, 1, env, &deterministic, backtrace);
             return term_info_t(TERM_TYPE_JSON, deterministic);
-=======
-            check_function_args(c, TERM_TYPE_JSON, 1, env, backtrace);
-            return TERM_TYPE_JSON;
->>>>>>> 1ef9f110
             break;
         case Builtin::IMPLICIT_GETATTR:
         case Builtin::IMPLICIT_HASATTR:
@@ -429,7 +423,7 @@
             }
             break;
         case Builtin::LIMIT:
-<<<<<<< HEAD
+        case Builtin::SKIP:
             {
                 check_function_args(c, TERM_TYPE_STREAM, TERM_TYPE_JSON, env, &deterministic, backtrace);
                 // polymorphic: view -> view, stream -> stream
@@ -437,12 +431,6 @@
                 res.deterministic &= deterministic;
                 return res;
             }
-=======
-        case Builtin::SKIP:
-            check_function_args(c, TERM_TYPE_STREAM, TERM_TYPE_JSON, env, backtrace);
-            // polymorphic: view -> view, stream -> stream
-            return get_term_type(c.args(0), env, backtrace);
->>>>>>> 1ef9f110
             break;
         case Builtin::NTH:
             check_function_args(c, TERM_TYPE_STREAM, TERM_TYPE_JSON, env, &deterministic, backtrace);
@@ -476,14 +464,8 @@
             return term_info_t(TERM_TYPE_STREAM, deterministic);
             break;
         case Builtin::ARRAYTOSTREAM:
-<<<<<<< HEAD
-        case Builtin::JAVASCRIPTRETURNINGSTREAM:
             check_function_args(c, TERM_TYPE_JSON, 1, env, &deterministic, backtrace);
             return term_info_t(TERM_TYPE_STREAM, deterministic);
-=======
-            check_function_args(c, TERM_TYPE_JSON, 1, env, backtrace);
-            return TERM_TYPE_STREAM;
->>>>>>> 1ef9f110
             break;
         case Builtin::RANGE:
             check_function_args(c, TERM_TYPE_STREAM, 1, env, &deterministic, backtrace);
@@ -716,13 +698,8 @@
     }
 }
 
-<<<<<<< HEAD
-void execute(const ReadQuery &r, runtime_environment_t *env, Response *res, const backtrace_t &backtrace) THROWS_ONLY(runtime_exc_t) {
-    term_info_t type = get_term_type(r.term(), &env->type_env, backtrace);
-=======
 void execute(ReadQuery *r, runtime_environment_t *env, Response *res, const backtrace_t &backtrace) THROWS_ONLY(runtime_exc_t) {
-    term_type_t type = get_term_type(r->term(), &env->type_env, backtrace);
->>>>>>> 1ef9f110
+    term_info_t type = get_term_type(r->term(), &env->type_env, backtrace);
 
     switch (type.type) {
     case TERM_TYPE_JSON: {
@@ -921,33 +898,18 @@
 //This doesn't create a scope for the evals
 void eval_let_binds(Term::Let *let, runtime_environment_t *env, const backtrace_t &backtrace) THROWS_ONLY(runtime_exc_t) {
     // Go through the bindings in a let and add them one by one
-<<<<<<< HEAD
-    for (int i = 0; i < let.binds_size(); ++i) {
-        backtrace_t backtrace_bind = backtrace.with(strprintf("bind:%s", let.binds(i).var().c_str()));
-        term_info_t type = get_term_type(let.binds(i).term(), &env->type_env, backtrace_bind);
-
-        if (type.type == TERM_TYPE_JSON) {
-            env->scope.put_in_scope(let.binds(i).var(),
-                    eval(let.binds(i).term(), env, backtrace_bind));
-        } else if (type.type == TERM_TYPE_STREAM || type.type == TERM_TYPE_VIEW) {
-            env->stream_scope.put_in_scope(let.binds(i).var(),
-                    boost::shared_ptr<stream_multiplexer_t>(new stream_multiplexer_t(eval_stream(let.binds(i).term(), env, backtrace_bind))));
-        } else if (type.type == TERM_TYPE_ARBITRARY) {
-            eval(let.binds(i).term(), env, backtrace_bind);
-=======
     for (int i = 0; i < let->binds_size(); ++i) {
         backtrace_t backtrace_bind = backtrace.with(strprintf("bind:%s", let->binds(i).var().c_str()));
-        term_type_t type = get_term_type(let->binds(i).term(), &env->type_env, backtrace_bind);
-
-        if (type == TERM_TYPE_JSON) {
+        term_info_t type = get_term_type(let->binds(i).term(), &env->type_env, backtrace_bind);
+
+        if (type.type == TERM_TYPE_JSON) {
             env->scope.put_in_scope(let->binds(i).var(),
                     eval(let->mutable_binds(i)->mutable_term(), env, backtrace_bind));
-        } else if (type == TERM_TYPE_STREAM || type == TERM_TYPE_VIEW) {
+        } else if (type.type == TERM_TYPE_STREAM || type.type == TERM_TYPE_VIEW) {
             env->stream_scope.put_in_scope(let->binds(i).var(),
                     boost::shared_ptr<stream_multiplexer_t>(new stream_multiplexer_t(eval_stream(let->mutable_binds(i)->mutable_term(), env, backtrace_bind))));
-        } else if (type == TERM_TYPE_ARBITRARY) {
+        } else if (type.type == TERM_TYPE_ARBITRARY) {
             eval(let->mutable_binds(i)->mutable_term(), env, backtrace_bind);
->>>>>>> 1ef9f110
             unreachable("This term has type `TERM_TYPE_ARBITRARY`, so "
                 "evaluating it must throw  `runtime_exc_t`.");
         }
