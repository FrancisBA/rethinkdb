#include "rdb_protocol/query_language.hpp"

#include "errors.hpp"
#include <boost/make_shared.hpp>
#include <math.h>

#include "http/json.hpp"
#include "rdb_protocol/js.hpp"

namespace query_language {

void check_protobuf(bool cond) {
    if (!cond) {
        throw bad_protobuf_exc_t();
    }
}

std::string term_type_name(term_type_t tt) {
    switch (tt) {
        case TERM_TYPE_JSON:
            return "object";
        case TERM_TYPE_STREAM:
            return "stream";
        case TERM_TYPE_VIEW:
            return "view";
        case TERM_TYPE_ARBITRARY:
            return "arbitrary";
        default:
            unreachable();
    }
}

bool term_type_is_convertible(term_type_t input, term_type_t desired) {
    switch (input) {
        case TERM_TYPE_ARBITRARY:
            return true;
        case TERM_TYPE_JSON:
            return desired == TERM_TYPE_JSON;
        case TERM_TYPE_STREAM:
            return desired == TERM_TYPE_STREAM;
        case TERM_TYPE_VIEW:
            return desired == TERM_TYPE_STREAM || desired == TERM_TYPE_VIEW;
        default:
            unreachable();
    }
}

bool term_type_least_upper_bound(term_type_t left, term_type_t right, term_type_t *out) {
    if (term_type_is_convertible(left, TERM_TYPE_ARBITRARY) &&
            term_type_is_convertible(right, TERM_TYPE_ARBITRARY)) {
        *out = TERM_TYPE_ARBITRARY;
        return true;
    } else if (term_type_is_convertible(left, TERM_TYPE_JSON) &&
            term_type_is_convertible(right, TERM_TYPE_JSON)) {
        *out = TERM_TYPE_JSON;
        return true;
    } else if (term_type_is_convertible(left, TERM_TYPE_VIEW) &&
            term_type_is_convertible(right, TERM_TYPE_VIEW)) {
        *out = TERM_TYPE_VIEW;
        return true;
    } else if (term_type_is_convertible(left, TERM_TYPE_STREAM) &&
            term_type_is_convertible(right, TERM_TYPE_STREAM)) {
        *out = TERM_TYPE_STREAM;
        return true;
    } else {
        return false;
    }
}

term_type_t get_term_type(const Term &t, type_checking_environment_t *env, const backtrace_t &backtrace) {
    std::vector<const google::protobuf::FieldDescriptor *> fields;
    t.GetReflection()->ListFields(t, &fields);
    int field_count = fields.size();

    check_protobuf(field_count <= 2);

    switch (t.type()) {
    case Term::VAR:
        check_protobuf(t.has_var());
        if (!env->scope.is_in_scope(t.var())) {
            throw bad_query_exc_t(strprintf("symbol '%s' is not in scope", t.var().c_str()), backtrace);
        }
        return env->scope.get(t.var());
        break;
    case Term::LET:
        {
            check_protobuf(t.has_let());
            new_scope_t scope_maker(&env->scope); //create a new scope
            for (int i = 0; i < t.let().binds_size(); ++i) {
                env->scope.put_in_scope(
                    t.let().binds(i).var(),
                    get_term_type(
                        t.let().binds(i).term(),
                        env,
                        backtrace.with(strprintf("bind:%s", t.let().binds(i).var().c_str()))
                    ));
            }
            term_type_t res = get_term_type(t.let().expr(), env, backtrace.with("expr"));
            return res;
        }
        break;
    case Term::CALL:
        check_protobuf(t.has_call());
        return get_function_type(t.call(), env, backtrace);
        break;
    case Term::IF:
        {
            check_protobuf(t.has_if_());
            check_term_type(t.if_().test(), TERM_TYPE_JSON, env, backtrace.with("test"));

            term_type_t true_branch = get_term_type(t.if_().true_branch(), env, backtrace.with("true_branch"));

            term_type_t false_branch = get_term_type(t.if_().false_branch(), env, backtrace.with("false_branch"));

            term_type_t combined_type;
            if (!term_type_least_upper_bound(true_branch, false_branch, &combined_type)) {
                throw bad_query_exc_t(strprintf(
                    "true-branch has type %s, but false-branch has type %s",
                    term_type_name(true_branch).c_str(),
                    term_type_name(false_branch).c_str()
                    ),
                    backtrace);
            }
            return combined_type;
        }
        break;
    case Term::ERROR:
        check_protobuf(t.has_error());
        return TERM_TYPE_ARBITRARY;
        break;
    case Term::NUMBER:
        check_protobuf(t.has_number());
        return TERM_TYPE_JSON;
        break;
    case Term::STRING:
        check_protobuf(t.has_valuestring());
        return TERM_TYPE_JSON;
        break;
    case Term::JSON:
        check_protobuf(t.has_jsonstring());
        return TERM_TYPE_JSON;
        break;
    case Term::BOOL:
        check_protobuf(t.has_valuebool());
        return TERM_TYPE_JSON;
        break;
    case Term::JSON_NULL:
        check_protobuf(field_count == 1); // null term has only a type field
        return TERM_TYPE_JSON;
        break;
    case Term::ARRAY:
        if (t.array_size() == 0) { // empty arrays are valid
            check_protobuf(field_count == 1);
        }
        for (int i = 0; i < t.array_size(); ++i) {
            check_term_type(t.array(i), TERM_TYPE_JSON, env, backtrace.with(strprintf("elem:%d", i)));
        }
        return TERM_TYPE_JSON;
        break;
    case Term::OBJECT:
        if (t.object_size() == 0) { // empty objects are valid
            check_protobuf(field_count == 1);
        }
        for (int i = 0; i < t.object_size(); ++i) {
            check_term_type(t.object(i).term(), TERM_TYPE_JSON, env,
                backtrace.with(strprintf("key:%s", t.object(i).var().c_str())));
        }
        return TERM_TYPE_JSON;
        break;
    case Term::GETBYKEY: {
        check_protobuf(t.has_get_by_key());
        check_term_type(t.get_by_key().key(), TERM_TYPE_JSON, env, backtrace.with("key"));
        return TERM_TYPE_JSON;
        break;
    }
    case Term::TABLE:
        check_protobuf(t.has_table());
        return TERM_TYPE_VIEW;
        break;
    case Term::JAVASCRIPT:
        check_protobuf(t.has_javascript());
        return TERM_TYPE_JSON;
        break;
    default:
        unreachable("unhandled Term case");
    }
    crash("unreachable");
}

void check_term_type(const Term &t, term_type_t expected, type_checking_environment_t *env, const backtrace_t &backtrace) {
    term_type_t actual = get_term_type(t, env, backtrace);
    if (!term_type_is_convertible(actual, expected)) {
        throw bad_query_exc_t(strprintf("expected a %s; got a %s",
                term_type_name(expected).c_str(), term_type_name(actual).c_str()),
            backtrace);
    }
}

void check_arg_count(const Term::Call &c, int n_args, const backtrace_t &backtrace) {
    if (c.args_size() != n_args) {
        const char* fn_name = Builtin::BuiltinType_Name(c.builtin().type()).c_str();
        throw bad_query_exc_t(strprintf(
            "%s takes %d argument%s (%d given)",
            fn_name,
            n_args,
            n_args > 1 ? "s" : "",
            c.args_size()
            ),
            backtrace);
    }
}

void check_function_args(const Term::Call &c, const term_type_t &arg_type, int n_args,
                         type_checking_environment_t *env, const backtrace_t &backtrace) {
    check_arg_count(c, n_args, backtrace);
    for (int i = 0; i < c.args_size(); ++i) {
        check_term_type(c.args(i), arg_type, env, backtrace.with(strprintf("arg:%d", i)));
    }
}

void check_function_args(const Term::Call &c, const term_type_t &arg1_type, const term_type_t &arg2_type,
                         type_checking_environment_t *env, const backtrace_t &backtrace) {
    check_arg_count(c, 2, backtrace);
    check_term_type(c.args(0), arg1_type, env, backtrace.with("arg:0"));
    check_term_type(c.args(1), arg2_type, env, backtrace.with("arg:0"));
}

term_type_t get_function_type(const Term::Call &c, type_checking_environment_t *env, const backtrace_t &backtrace) {
    std::vector<const google::protobuf::FieldDescriptor *> fields;

    const Builtin &b = c.builtin();

    b.GetReflection()->ListFields(b, &fields);

    int field_count = fields.size();

    check_protobuf(field_count <= 2);

    // this is a bit cleaner when we check well-formedness separate
    // from returning the type

    switch (c.builtin().type()) {
    case Builtin::NOT:
    case Builtin::MAPMERGE:
    case Builtin::ARRAYAPPEND:
    case Builtin::ARRAYCONCAT:
    case Builtin::ARRAYSLICE:
    case Builtin::ARRAYNTH:
    case Builtin::ARRAYLENGTH:
    case Builtin::ADD:
    case Builtin::SUBTRACT:
    case Builtin::MULTIPLY:
    case Builtin::DIVIDE:
    case Builtin::MODULO:
    case Builtin::DISTINCT:
    case Builtin::LIMIT:
    case Builtin::LENGTH:
    case Builtin::UNION:
    case Builtin::NTH:
    case Builtin::STREAMTOARRAY:
    case Builtin::ARRAYTOSTREAM:
    case Builtin::ANY:
    case Builtin::ALL:
        // these builtins only have
        // Builtin.type set
        check_protobuf(field_count == 1);
        break;
    case Builtin::COMPARE:
        check_protobuf(b.has_comparison());
        break;
    case Builtin::GETATTR:
    case Builtin::IMPLICIT_GETATTR:
    case Builtin::HASATTR:
    case Builtin::IMPLICIT_HASATTR:
        check_protobuf(b.has_attr());
        break;
    case Builtin::PICKATTRS:
    case Builtin::IMPLICIT_PICKATTRS:
        check_protobuf(b.attrs_size());
        break;
    case Builtin::FILTER: {
        implicit_value_t<term_type_t>::impliciter_t impliciter(&env->implicit_type, TERM_TYPE_JSON); //make the implicit value be of type json
        check_protobuf(b.has_filter());
        check_predicate_type(b.filter().predicate(), env, backtrace.with("predicate"));
        break;
    }
    case Builtin::MAP: {
        implicit_value_t<term_type_t>::impliciter_t impliciter(&env->implicit_type, TERM_TYPE_JSON); //make the implicit value be of type json
        check_protobuf(b.has_map());
        check_mapping_type(b.map().mapping(), TERM_TYPE_JSON, env, backtrace.with("mapping"));
        break;
    }
    case Builtin::CONCATMAP: {
        implicit_value_t<term_type_t>::impliciter_t impliciter(&env->implicit_type, TERM_TYPE_JSON); //make the implicit value be of type json
        check_protobuf(b.has_concat_map());
        check_mapping_type(b.map().mapping(), TERM_TYPE_STREAM, env, backtrace.with("mapping"));
        break;
    }
    case Builtin::ORDERBY:
        check_protobuf(b.order_by_size() > 0);
        break;
    case Builtin::REDUCE: {
        implicit_value_t<term_type_t>::impliciter_t impliciter(&env->implicit_type, TERM_TYPE_JSON); //make the implicit value be of type json
        check_protobuf(b.has_reduce());
        check_reduction_type(b.reduce(), env, backtrace.with("reduce"));
        break;
    }
    case Builtin::GROUPEDMAPREDUCE: {
        check_protobuf(b.has_grouped_map_reduce());
        implicit_value_t<term_type_t>::impliciter_t impliciter(&env->implicit_type, TERM_TYPE_JSON); //make the implicit value be of type json
        check_mapping_type(b.grouped_map_reduce().group_mapping(), TERM_TYPE_JSON, env, backtrace.with("group_mapping"));
        check_mapping_type(b.grouped_map_reduce().value_mapping(), TERM_TYPE_JSON, env, backtrace.with("value_mapping"));
        check_reduction_type(b.grouped_map_reduce().reduction(), env, backtrace.with("reduction"));
        break;
    }
    case Builtin::RANGE:
        check_protobuf(b.has_range());
        if (b.range().has_lowerbound()) {
            check_term_type(b.range().lowerbound(), TERM_TYPE_JSON, env, backtrace.with("lowerbound"));
        }
        if (b.range().has_upperbound()) {
            check_term_type(b.range().upperbound(), TERM_TYPE_JSON, env, backtrace.with("upperbound"));
        }
        break;
    default:
        crash("unreachable");
    }

    switch (b.type()) {
        //JSON -> JSON
        case Builtin::NOT:
        case Builtin::GETATTR:
        case Builtin::HASATTR:
        case Builtin::PICKATTRS:
        case Builtin::ARRAYLENGTH:
<<<<<<< HEAD
            return function_type_t(TERM_TYPE_JSON, 1, TERM_TYPE_JSON);
=======
        case Builtin::JAVASCRIPT:
            check_function_args(c, TERM_TYPE_JSON, 1, env, backtrace);
            return TERM_TYPE_JSON;
>>>>>>> bccafe30
            break;
        case Builtin::IMPLICIT_GETATTR:
        case Builtin::IMPLICIT_HASATTR:
        case Builtin::IMPLICIT_PICKATTRS:
            check_arg_count(c, 0, backtrace);
            if (!env->implicit_type.has_value() || env->implicit_type.get_value() != TERM_TYPE_JSON) {
                throw bad_query_exc_t("No implicit variable in scope", backtrace);
            }
            return TERM_TYPE_JSON;
            break;
        case Builtin::MAPMERGE:
        case Builtin::ARRAYAPPEND:
        case Builtin::ARRAYCONCAT:
        case Builtin::ARRAYNTH:
        case Builtin::MODULO:
            check_function_args(c, TERM_TYPE_JSON, 2, env, backtrace);
            return TERM_TYPE_JSON;
            break;
        case Builtin::ADD:
        case Builtin::SUBTRACT:
        case Builtin::MULTIPLY:
        case Builtin::DIVIDE:
        case Builtin::COMPARE:
        case Builtin::ANY:
        case Builtin::ALL:
            check_function_args(c, TERM_TYPE_JSON, c.args_size(), env, backtrace);
            return TERM_TYPE_JSON;  // variadic JSON type
            break;
        case Builtin::ARRAYSLICE:
            check_function_args(c, TERM_TYPE_JSON, 3, env, backtrace);
            return TERM_TYPE_JSON;
            break;
        case Builtin::MAP:
        case Builtin::CONCATMAP:
        case Builtin::DISTINCT:
            check_function_args(c, TERM_TYPE_STREAM, 1, env, backtrace);
            return TERM_TYPE_STREAM;
            break;
        case Builtin::FILTER:
        case Builtin::ORDERBY:
            check_function_args(c, TERM_TYPE_STREAM, 1, env, backtrace);
            // polymorphic
            return get_term_type(c.args(0), env, backtrace);
            break;
        case Builtin::LIMIT:
            check_function_args(c, TERM_TYPE_STREAM, TERM_TYPE_JSON, env, backtrace);
            // polymorphic: view -> view, stream -> stream
            return get_term_type(c.args(0), env, backtrace);
            break;
        case Builtin::NTH:
            check_function_args(c, TERM_TYPE_STREAM, TERM_TYPE_JSON, env, backtrace);
            return TERM_TYPE_JSON;
            break;
        case Builtin::LENGTH:
        case Builtin::STREAMTOARRAY:
        case Builtin::REDUCE:
        case Builtin::GROUPEDMAPREDUCE:
            check_function_args(c, TERM_TYPE_STREAM, 1, env, backtrace);
            return TERM_TYPE_JSON;
            break;
        case Builtin::UNION:
            check_function_args(c, TERM_TYPE_STREAM, 2, env, backtrace);
            return TERM_TYPE_STREAM;
            break;
        case Builtin::ARRAYTOSTREAM:
<<<<<<< HEAD
            return function_type_t(TERM_TYPE_JSON, 1, TERM_TYPE_STREAM);
=======
        case Builtin::JAVASCRIPTRETURNINGSTREAM:
            check_function_args(c, TERM_TYPE_JSON, 1, env, backtrace);
            return TERM_TYPE_STREAM;
>>>>>>> bccafe30
            break;
        case Builtin::RANGE:
            check_function_args(c, TERM_TYPE_STREAM, 1, env, backtrace);
            return TERM_TYPE_STREAM;
            break;
        default:
            crash("unreachable");
            break;
    }

    crash("unreachable");
}

void check_reduction_type(const Reduction &r, type_checking_environment_t *env, const backtrace_t &backtrace) {
    check_term_type(r.base(), TERM_TYPE_JSON, env, backtrace.with("base"));

    new_scope_t scope_maker(&env->scope);
    env->scope.put_in_scope(r.var1(), TERM_TYPE_JSON);
    env->scope.put_in_scope(r.var2(), TERM_TYPE_JSON);
    check_term_type(r.body(), TERM_TYPE_JSON, env, backtrace.with("body"));
}

void check_mapping_type(const Mapping &m, term_type_t return_type, type_checking_environment_t *env, const backtrace_t &backtrace) {
    new_scope_t scope_maker(&env->scope);
    env->scope.put_in_scope(m.arg(), TERM_TYPE_JSON);
    check_term_type(m.body(), return_type, env, backtrace);
}

void check_predicate_type(const Predicate &p, type_checking_environment_t *env, const backtrace_t &backtrace) {
    new_scope_t scope_maker(&env->scope);
    env->scope.put_in_scope(p.arg(), TERM_TYPE_JSON);
    check_term_type(p.body(), TERM_TYPE_JSON, env, backtrace);
}

void check_read_query_type(const ReadQuery &rq, type_checking_environment_t *env, const backtrace_t &backtrace) {
    /* Read queries could return anything--a view, a stream, a JSON, or an
    error. Views will be automatically converted to streams at evaluation time.
    */
    get_term_type(rq.term(), env, backtrace);
}

void check_write_query_type(const WriteQuery &w, type_checking_environment_t *env, const backtrace_t &backtrace) {
    std::vector<const google::protobuf::FieldDescriptor *> fields;
    w.GetReflection()->ListFields(w, &fields);
    check_protobuf(fields.size() == 2);

    switch (w.type()) {
        case WriteQuery::UPDATE: {
            check_protobuf(w.has_update());
            check_term_type(w.update().view(), TERM_TYPE_VIEW, env, backtrace.with("view"));
            check_mapping_type(w.update().mapping(), TERM_TYPE_JSON, env, backtrace.with("mapping"));
            break;
        }
        case WriteQuery::DELETE: {
            check_protobuf(w.has_delete_());
            check_term_type(w.delete_().view(), TERM_TYPE_VIEW, env, backtrace.with("view"));
            break;
        }
        case WriteQuery::MUTATE: {
            check_protobuf(w.has_mutate());
            check_term_type(w.mutate().view(), TERM_TYPE_VIEW, env, backtrace.with("view"));
            check_mapping_type(w.mutate().mapping(), TERM_TYPE_JSON, env, backtrace.with("mapping"));
            break;
        }
        case WriteQuery::INSERT: {
            check_protobuf(w.has_insert());
            for (int i = 0; i < w.insert().terms_size(); ++i) {
                check_term_type(w.insert().terms(i), TERM_TYPE_JSON, env, backtrace.with(strprintf("term:%d", i)));
            }
            break;
        }
        case WriteQuery::INSERTSTREAM: {
            check_protobuf(w.has_insert_stream());
            check_term_type(w.insert_stream().stream(), TERM_TYPE_STREAM, env, backtrace.with("stream"));
            break;
        }
        case WriteQuery::FOREACH:
            {
                check_protobuf(w.has_for_each());
                check_term_type(w.for_each().stream(), TERM_TYPE_STREAM, env, backtrace.with("stream"));

                new_scope_t scope_maker(&env->scope);
                env->scope.put_in_scope(w.for_each().var(), TERM_TYPE_JSON);
                for (int i = 0; i < w.for_each().queries_size(); ++i) {
                    check_write_query_type(w.for_each().queries(i), env, backtrace.with(strprintf("query:%d", i)));
                }
            }
            break;
        case WriteQuery::POINTUPDATE: {
            check_protobuf(w.has_point_update());
            check_term_type(w.point_update().key(), TERM_TYPE_JSON, env, backtrace.with("key"));
            check_mapping_type(w.point_update().mapping(), TERM_TYPE_JSON, env, backtrace.with("mapping"));
            break;
        }
        case WriteQuery::POINTDELETE: {
            check_protobuf(w.has_point_delete());
            check_term_type(w.point_delete().key(), TERM_TYPE_JSON, env, backtrace.with("key"));
            break;
        }
        case WriteQuery::POINTMUTATE: {
            check_protobuf(w.has_point_mutate());
            check_term_type(w.point_mutate().key(), TERM_TYPE_JSON, env, backtrace.with("key"));
            check_mapping_type(w.point_mutate().mapping(), TERM_TYPE_JSON, env, backtrace.with("mapping"));
            break;
        }
        default:
            unreachable("unhandled WriteQuery");
    }
}

void check_query_type(const Query &q, type_checking_environment_t *env, const backtrace_t &backtrace) {
    switch (q.type()) {
    case Query::READ:
        check_protobuf(q.has_read_query());
        check_protobuf(!q.has_write_query());
        check_read_query_type(q.read_query(), env, backtrace);
        break;
    case Query::WRITE:
        check_protobuf(q.has_write_query());
        check_protobuf(!q.has_read_query());
        check_write_query_type(q.write_query(), env, backtrace);
        break;
    default:
        unreachable("unhandled Query");
    }
}

int cJSON_cmp(cJSON *l, cJSON *r, const backtrace_t &backtrace) {
    if (l->type != r->type) {
        return l->type - r->type;
    }
    switch (l->type) {
        case cJSON_False:
            if (r->type == cJSON_True) {
                return -1;
            } else if (r->type == cJSON_False) {
                return 0;
            } else {
                throw runtime_exc_t("Booleans can only be compared to other booleans", backtrace);
            }
            break;
        case cJSON_True:
            if (r->type == cJSON_True) {
                return 0;
            } else if (r->type == cJSON_False) {
                return 1;
            } else {
                throw runtime_exc_t("Booleans can only be compared to other booleans", backtrace);
            }
            break;
        case cJSON_NULL:
            return 1;
            break;
        case cJSON_Number:
            if (r->type != cJSON_Number) {
                throw runtime_exc_t("Numbers can only be compared to other numbers.", backtrace);
            }
            if (l->valuedouble < r->valuedouble) {
                return -1;
            } else if (l->valuedouble > r->valuedouble) {
                return 1;
            } else {
                return 0;   // TODO: Handle NaN?
            }
            break;
        case cJSON_String:
            if (r->type != cJSON_String) {
                throw runtime_exc_t("Strings can only be compared to other strings.", backtrace);
            }
            return strcmp(l->valuestring, r->valuestring) < 0;
            break;
        case cJSON_Array:
            if (r->type == cJSON_Array) {
                int lsize = cJSON_GetArraySize(l),
                    rsize = cJSON_GetArraySize(r);
                for (int i = 0; i < lsize; ++i) {
                    if (i >= rsize) {
                        return 1;  // e.g. cmp([0, 1], [0])
                    }
                    int cmp = cJSON_cmp(cJSON_GetArrayItem(l, i), cJSON_GetArrayItem(r, i), backtrace);
                    if (cmp) {
                        return cmp;
                    }
                }
                return -1;  // e.g. cmp([0], [0, 1]);
            } else {
                throw runtime_exc_t("Strings can only be compared to other strings.", backtrace);
            }
            break;
        case cJSON_Object:
            throw runtime_exc_t("Can't compare objects.", backtrace);
            break;
        default:
            unreachable();
            break;
    }
}

class shared_scoped_less {
public:
    shared_scoped_less(const backtrace_t &bt) : backtrace(bt) { }
    bool operator()(const boost::shared_ptr<scoped_cJSON_t> &a,
                      const boost::shared_ptr<scoped_cJSON_t> &b) {
        if (a->type() == b->type()) {
            return cJSON_cmp(a->get(), b->get(), backtrace) < 0;
        } else {
            return a->type() > b->type();
        }
    }
private:
    backtrace_t backtrace;
};

void execute(const Query &q, runtime_environment_t *env, Response *res, const backtrace_t &backtrace) THROWS_ONLY(runtime_exc_t) {
    if (q.type() == Query::READ) {
        execute(q.read_query(), env, res, backtrace);
    } else if (q.type() == Query::WRITE) {
        execute(q.write_query(), env, res, backtrace);
    } else {
        crash("unreachable");
    }
}

void execute(const ReadQuery &r, runtime_environment_t *env, Response *res, const backtrace_t &backtrace) THROWS_ONLY(runtime_exc_t) {
    term_type_t type = get_term_type(r.term(), &env->type_env, backtrace);

    switch (type) {
    case TERM_TYPE_JSON: {
        boost::shared_ptr<scoped_cJSON_t> json = eval(r.term(), env, backtrace);
        res->add_response(json->PrintUnformatted());
        break;
    }
    case TERM_TYPE_STREAM:
    case TERM_TYPE_VIEW: {
        boost::shared_ptr<json_stream_t> stream = eval_stream(r.term(), env, backtrace);
        while (boost::shared_ptr<scoped_cJSON_t> json = stream->next()) {
            res->add_response(json->PrintUnformatted());
        }
        break;
    }
    case TERM_TYPE_ARBITRARY: {
        eval(r.term(), env, backtrace);
        unreachable("This term has type `TERM_TYPE_ARBITRARY`, so evaluating "
            "it should throw `runtime_exc_t`.");
    }
    default:
        unreachable("read query type invalid.");
    }
}

void insert(namespace_repo_t<rdb_protocol_t>::access_t ns_access, boost::shared_ptr<scoped_cJSON_t> data, runtime_environment_t *env, const backtrace_t &backtrace) {
    if (!data->GetObjectItem("id")) {
        throw runtime_exc_t("Must have a field named id.", backtrace);
    }

    try {
        rdb_protocol_t::write_t write(rdb_protocol_t::point_write_t(store_key_t(cJSON_print_std_string(data->GetObjectItem("id"))), data));
        ns_access.get_namespace_if()->write(write, order_token_t::ignore, env->interruptor);
    } catch (cannot_perform_query_exc_t e) {
        throw runtime_exc_t("cannot perform write: " + std::string(e.what()), backtrace);
    }
}

void point_delete(namespace_repo_t<rdb_protocol_t>::access_t ns_access, cJSON *id, runtime_environment_t *env, const backtrace_t &backtrace) {
    try {
        rdb_protocol_t::write_t write(rdb_protocol_t::point_delete_t(store_key_t(cJSON_print_std_string(id))));
        ns_access.get_namespace_if()->write(write, order_token_t::ignore, env->interruptor);
    } catch (cannot_perform_query_exc_t e) {
        throw runtime_exc_t("cannot perform write: " + std::string(e.what()), backtrace);
    }
}

void point_delete(namespace_repo_t<rdb_protocol_t>::access_t ns_access, boost::shared_ptr<scoped_cJSON_t> id, runtime_environment_t *env, const backtrace_t &backtrace) {
    point_delete(ns_access, id->get(), env, backtrace);
}

void execute(const WriteQuery &w, runtime_environment_t *env, Response *res, const backtrace_t &backtrace) THROWS_ONLY(runtime_exc_t) {
    switch (w.type()) {
        case WriteQuery::UPDATE:
            {
                view_t view = eval_view(w.update().view(), env, backtrace.with("view"));

                int updated = 0,
                    error = 0;
                while (boost::shared_ptr<scoped_cJSON_t> json = view.stream->next()) {
                    variable_val_scope_t::new_scope_t scope_maker(&env->scope);

                    env->scope.put_in_scope(w.update().mapping().arg(), json);
                    boost::shared_ptr<scoped_cJSON_t> val = eval(w.update().mapping().body(), env, backtrace.with("mapping"));
                    if (!cJSON_Equal(json->GetObjectItem("id"),
                                     val->GetObjectItem("id"))) {
                        error++;
                    } else {
                        insert(view.access, val, env, backtrace);
                        updated++;
                    }
                }

                res->add_response(strprintf("{\"updated\": %d, \"errors\": %d}", updated, error));
            }
            break;
        case WriteQuery::DELETE:
            {
                view_t view = eval_view(w.delete_().view(), env, backtrace.with("view"));

                int deleted = 0;
                while (boost::shared_ptr<scoped_cJSON_t> json = view.stream->next()) {
                    point_delete(view.access, json->GetObjectItem("id"), env, backtrace);
                    deleted++;
                }

                res->add_response(strprintf("{\"deleted\": %d}", deleted));
            }
            break;
        case WriteQuery::MUTATE:
            {
                view_t view = eval_view(w.update().view(), env, backtrace.with("view"));

                int modified = 0, deleted = 0;
                while (boost::shared_ptr<scoped_cJSON_t> json = view.stream->next()) {
                    variable_val_scope_t::new_scope_t scope_maker(&env->scope);
                    env->scope.put_in_scope(w.update().mapping().arg(), json);
                    boost::shared_ptr<scoped_cJSON_t> val = eval(w.update().mapping().body(), env, backtrace.with("mapping"));

                    if (val->type() == cJSON_NULL) {
                        point_delete(view.access, json->GetObjectItem("id"), env, backtrace);
                        ++deleted;
                    } else {
                        insert(view.access, val, env, backtrace);
                        ++modified;
                    }
                }

                res->add_response(strprintf("{\"modified\": %d, \"deleted\": %d}", modified, deleted));
            }
            break;
        case WriteQuery::INSERT:
            {
                namespace_repo_t<rdb_protocol_t>::access_t ns_access = eval(w.insert().table_ref(), env, backtrace);
                for (int i = 0; i < w.insert().terms_size(); ++i) {
                    boost::shared_ptr<scoped_cJSON_t> data = eval(w.insert().terms(i), env,
                        backtrace.with(strprintf("term:%d", i)));

                    insert(ns_access, data, env, backtrace.with(strprintf("term:%d", i)));
                }

                res->add_response(strprintf("{\"inserted\": %d}", w.insert().terms_size()));
            }
            break;
        case WriteQuery::INSERTSTREAM:
            {
                boost::shared_ptr<json_stream_t> stream = eval_stream(w.insert_stream().stream(), env, backtrace.with("stream"));

                namespace_repo_t<rdb_protocol_t>::access_t ns_access = eval(w.insert_stream().table_ref(), env, backtrace);

                int inserted = 0;
                while (boost::shared_ptr<scoped_cJSON_t> json = stream->next()) {
                    inserted++;
                    insert(ns_access, json, env, backtrace);
                }

                res->add_response(strprintf("{\"inserted\": %d}", inserted));
            }
            break;
        case WriteQuery::FOREACH:
            {
                boost::shared_ptr<json_stream_t> stream = eval_stream(w.for_each().stream(), env, backtrace.with("stream"));

                while (boost::shared_ptr<scoped_cJSON_t> json = stream->next()) {
                    variable_val_scope_t::new_scope_t scope_maker(&env->scope);
                    env->scope.put_in_scope(w.for_each().var(), json);

                    for (int i = 0; i < w.for_each().queries_size(); ++i) {
                        execute(w.for_each().queries(i), env, res, backtrace.with(strprintf("query:%d", i)));
                    }
                }
            }
            break;
        case WriteQuery::POINTUPDATE:
            {
                //First we need to grab the value the easiest way to do this is to just construct a term and evaluate it.
                Term get;
                get.set_type(Term::GETBYKEY);
                Term::GetByKey get_by_key;
                *get_by_key.mutable_table_ref() = w.point_update().table_ref();
                get_by_key.set_attrname(w.point_update().attrname());
                *get_by_key.mutable_key() = w.point_update().key();
                *get.mutable_get_by_key() = get_by_key;

                boost::shared_ptr<scoped_cJSON_t> original_val = eval(get, env, backtrace);
                new_val_scope_t scope_maker(&env->scope);
                env->scope.put_in_scope(w.point_update().mapping().arg(), original_val);

                boost::shared_ptr<scoped_cJSON_t> new_val = eval(w.point_update().mapping().body(), env, backtrace.with("mapping"));

                /* Now we insert the new value. */
                namespace_repo_t<rdb_protocol_t>::access_t ns_access = eval(w.point_update().table_ref(), env, backtrace);

                insert(ns_access, new_val, env, backtrace);

                res->add_response(strprintf("{\"updated\": %d, \"errors\": %d}", 1, 0));
            }
            break;
        case WriteQuery::POINTDELETE:
            {
                namespace_repo_t<rdb_protocol_t>::access_t ns_access = eval(w.point_delete().table_ref(), env, backtrace);
                boost::shared_ptr<scoped_cJSON_t> id = eval(w.point_delete().key(), env, backtrace.with("key"));
                point_delete(ns_access, id, env, backtrace);

                res->add_response(strprintf("{\"deleted\": %d}", 1));
            }
            break;
        case WriteQuery::POINTMUTATE:
            throw runtime_exc_t("Unimplemented: POINTMUTATE", backtrace);
            break;
        default:
            unreachable();
    }
}

//This doesn't create a scope for the evals
void eval_let_binds(const Term::Let &let, runtime_environment_t *env, const backtrace_t &backtrace) THROWS_ONLY(runtime_exc_t) {
    // Go through the bindings in a let and add them one by one
    for (int i = 0; i < let.binds_size(); ++i) {
        backtrace_t backtrace_bind = backtrace.with(strprintf("bind:%s", let.binds(i).var().c_str()));
        term_type_t type = get_term_type(let.binds(i).term(), &env->type_env, backtrace_bind);

        if (type == TERM_TYPE_JSON) {
            env->scope.put_in_scope(let.binds(i).var(),
                    eval(let.binds(i).term(), env, backtrace_bind));
        } else if (type == TERM_TYPE_STREAM || type == TERM_TYPE_VIEW) {
            env->stream_scope.put_in_scope(let.binds(i).var(),
                    boost::shared_ptr<stream_multiplexer_t>(new stream_multiplexer_t(eval_stream(let.binds(i).term(), env, backtrace_bind))));
        } else if (type == TERM_TYPE_ARBITRARY) {
            eval(let.binds(i).term(), env, backtrace_bind);
            unreachable("This term has type `TERM_TYPE_ARBITRARY`, so "
                "evaluating it must throw  `runtime_exc_t`.");
        }

        env->type_env.scope.put_in_scope(let.binds(i).var(),
                                     type);
    }
}

boost::shared_ptr<scoped_cJSON_t> eval(const Term &t, runtime_environment_t *env, const backtrace_t &backtrace) THROWS_ONLY(runtime_exc_t) {
    switch (t.type()) {
        case Term::VAR:
            return env->scope.get(t.var());
            break;
        case Term::LET:
            {
                // Push the scope
                variable_val_scope_t::new_scope_t new_scope(&env->scope);
                variable_stream_scope_t::new_scope_t new_stream_scope(&env->stream_scope);
                variable_type_scope_t::new_scope_t new_type_scope(&env->type_env.scope);

                eval_let_binds(t.let(), env, backtrace);

                return eval(t.let().expr(), env, backtrace.with("expr"));
            }
            break;
        case Term::CALL:
            return eval(t.call(), env, backtrace);
            break;
        case Term::IF:
            {
                boost::shared_ptr<scoped_cJSON_t> test = eval(t.if_().test(), env, backtrace.with("test"));
                if (test->type() != cJSON_True && test->type() != cJSON_False) {
                    throw runtime_exc_t("The IF test must evaluate to a boolean.", backtrace.with("test"));
                }

                boost::shared_ptr<scoped_cJSON_t> res;
                if (test->type() == cJSON_True) {
                    res = eval(t.if_().true_branch(), env, backtrace.with("true"));
                } else {
                    res = eval(t.if_().false_branch(), env, backtrace.with("false"));
                }
                return res;
            }
            break;
        case Term::ERROR:
            throw runtime_exc_t(t.error(), backtrace);
            break;
        case Term::NUMBER:
            {
                return boost::shared_ptr<scoped_cJSON_t>(new scoped_cJSON_t(cJSON_CreateNumber(t.number())));
            }
            break;
        case Term::STRING:
            {
                return boost::shared_ptr<scoped_cJSON_t>(new scoped_cJSON_t(cJSON_CreateString(t.valuestring().c_str())));
            }
            break;
        case Term::JSON:
            return boost::shared_ptr<scoped_cJSON_t>(new scoped_cJSON_t(cJSON_Parse(t.jsonstring().c_str())));
            break;
        case Term::BOOL:
            {
                return boost::shared_ptr<scoped_cJSON_t>(new scoped_cJSON_t(cJSON_CreateBool(t.valuebool())));
            }
            break;
        case Term::JSON_NULL:
            {
                return boost::shared_ptr<scoped_cJSON_t>(new scoped_cJSON_t(cJSON_CreateNull()));
            }
            break;
        case Term::ARRAY:
            {
                boost::shared_ptr<scoped_cJSON_t> res(new scoped_cJSON_t(cJSON_CreateArray()));
                for (int i = 0; i < t.array_size(); ++i) {
                    res->AddItemToArray(eval(t.array(i), env, backtrace.with(strprintf("elem:%d", i)))->release());
                }
                return res;
            }
            break;
        case Term::OBJECT:
            {
                boost::shared_ptr<scoped_cJSON_t> res(new scoped_cJSON_t(cJSON_CreateObject()));
                for (int i = 0; i < t.object_size(); ++i) {
                    std::string item_name(t.object(i).var());
                    res->AddItemToObject(item_name.c_str(), eval(t.object(i).term(), env, backtrace.with(strprintf("key:%s", item_name.c_str())))->release());
                }
                return res;
            }
            break;
        case Term::GETBYKEY:
            {
                boost::optional<std::pair<namespace_id_t, deletable_t<namespace_semilattice_metadata_t<rdb_protocol_t> > > > namespace_info =
                    env->semilattice_metadata->get().rdb_namespaces.get_namespace_by_name(t.get_by_key().table_ref().table_name());

                if (!namespace_info) {
                    throw runtime_exc_t(strprintf("Namespace %s either not found, ambigious or namespace metadata in conflict.", t.get_by_key().table_ref().table_name().c_str()),
                        backtrace.with("table_ref"));
                }

                if (t.get_by_key().attrname() != "id") {
                    throw runtime_exc_t(strprintf("Attribute: %s is not the primary key and thus cannot be selected upon.", t.get_by_key().attrname().c_str()),
                        backtrace.with("attrname"));
                }

                namespace_repo_t<rdb_protocol_t>::access_t ns_access = eval(t.get_by_key().table_ref(), env, backtrace);

                boost::shared_ptr<scoped_cJSON_t> key = eval(t.get_by_key().key(), env, backtrace.with("key"));

                try {
                    rdb_protocol_t::read_t read(rdb_protocol_t::point_read_t(store_key_t(key->Print())));
                    rdb_protocol_t::read_response_t res = ns_access.get_namespace_if()->read(read, order_token_t::ignore, env->interruptor);

                    rdb_protocol_t::point_read_response_t *p_res = boost::get<rdb_protocol_t::point_read_response_t>(&res.response);
                    return p_res->data;
                } catch (cannot_perform_query_exc_t e) {
                    throw runtime_exc_t("cannot perform read: " + std::string(e.what()), backtrace);
                }
                break;
            }
        case Term::TABLE:
            crash("Term::TABLE must be evaluated with eval_stream or eval_view");

        case Term::JAVASCRIPT: {
            std::string errmsg;
            boost::shared_ptr<scoped_cJSON_t> result;

            // TODO(rntz): set up a js::runner_t::req_config_t with an
            // appropriately-chosen timeout.

            // FIXME TODO (rntz) this is totally ridiculous; we shouldn't spin
            // up a job for every evaluation of a function!
            js::runner_t js;
            js.begin(env->pool_group->get());
            {
                // Construct an environment mapping.
                // TODO (rntz): making a new map for this is wasteful.
                std::map<std::string, boost::shared_ptr<scoped_cJSON_t> > context;
                env->scope.dump(&context);

                // Evaluate the source.
                rassert(t.has_javascript());
                result = js.eval(t.javascript().c_str(), t.javascript().size(), context, &errmsg);
            }
            js.finish();

            if (!result) {
                throw runtime_exc_t("failed to evaluate javascript: " + errmsg, backtrace);
            }
            return result;
        }

        default:
            unreachable();
    }
    unreachable();
}

boost::shared_ptr<json_stream_t> eval_stream(const Term &t, runtime_environment_t *env, const backtrace_t &backtrace) THROWS_ONLY(runtime_exc_t) {
    switch (t.type()) {
        case Term::VAR:
            return boost::shared_ptr<json_stream_t>(new stream_multiplexer_t::stream_t(env->stream_scope.get(t.var())));
            break;
        case Term::LET:
            {
                // Push the scope
                variable_val_scope_t::new_scope_t new_scope(&env->scope);
                variable_stream_scope_t::new_scope_t new_stream_scope(&env->stream_scope);
                variable_type_scope_t::new_scope_t new_type_scope(&env->type_env.scope);

                eval_let_binds(t.let(), env, backtrace);

                return eval_stream(t.let().expr(), env, backtrace.with("expr"));
            }
            break;
        case Term::CALL:
            return eval_stream(t.call(), env, backtrace);
            break;
        case Term::IF:
            {
                boost::shared_ptr<scoped_cJSON_t> test = eval(t.if_().test(), env, backtrace.with("test"));
                if (test->type() != cJSON_True && test->type() != cJSON_False) {
                    throw runtime_exc_t("The IF test must evaluate to a boolean.", backtrace.with("test"));
                }

                if (test->type() == cJSON_True) {
                    return eval_stream(t.if_().true_branch(), env, backtrace.with("true"));
                } else {
                    return eval_stream(t.if_().false_branch(), env, backtrace.with("false"));
                }
            }
            break;
        case Term::TABLE:
            {
                return eval_view(t.table(), env, backtrace).stream;
            }
            break;
        case Term::ERROR:
        case Term::NUMBER:
        case Term::STRING:
        case Term::JSON:
        case Term::BOOL:
        case Term::JSON_NULL:
        case Term::ARRAY:
        case Term::OBJECT:
        case Term::GETBYKEY:
        case Term::JAVASCRIPT:
            unreachable("eval_stream called on a function that does not return a stream (use eval instead).");
            break;
        default:
            unreachable();
            break;
    }
    unreachable();
}

boost::shared_ptr<scoped_cJSON_t> eval(const Term::Call &c, runtime_environment_t *env, const backtrace_t &backtrace) THROWS_ONLY(runtime_exc_t) {
    switch (c.builtin().type()) {
        //JSON -> JSON
        case Builtin::NOT:
            {
                boost::shared_ptr<scoped_cJSON_t> data = eval(c.args(0), env, backtrace.with("arg:0"));

                if (data->get()->type == cJSON_False) {
                    data->get()->type = cJSON_True;
                } else if (data->get()->type == cJSON_True) {
                    data->get()->type = cJSON_False;
                } else {
                    throw runtime_exc_t("Not can only be called on a boolean", backtrace.with("arg:0"));
                }
                return data;
            }
            break;
        case Builtin::GETATTR:
        case Builtin::IMPLICIT_GETATTR:
            {
                boost::shared_ptr<scoped_cJSON_t> data;
                if (c.builtin().type() == Builtin::GETATTR) {
                    data = eval(c.args(0), env, backtrace.with("arg:0"));
                } else {
                    rassert(env->implicit_attribute_value.has_value());
                    data = env->implicit_attribute_value.get_value();
                }

                if (!data->type() == cJSON_Object) {
                    throw runtime_exc_t("Data must be an object", backtrace.with("arg:0"));
                }

                cJSON *value = data->GetObjectItem(c.builtin().attr().c_str());

                if (!value) {
                    throw runtime_exc_t("Object is missing attribute \"" + c.builtin().attr() + "\"", backtrace.with("attr"));
                }

                return shared_scoped_json(cJSON_DeepCopy(value));
            }
            break;
        case Builtin::HASATTR:
        case Builtin::IMPLICIT_HASATTR:
            {
                boost::shared_ptr<scoped_cJSON_t> data;
                if (c.builtin().type() == Builtin::HASATTR) {
                    data = eval(c.args(0), env, backtrace.with("arg:0"));
                } else {
                    rassert(env->implicit_attribute_value.has_value());
                    data = env->implicit_attribute_value.get_value();
                }

                if (!data->type() == cJSON_Object) {
                    throw runtime_exc_t("Data must be an object", backtrace.with("arg:0"));
                }

                cJSON *attr = data->GetObjectItem(c.builtin().attr().c_str());

                if (attr) {
                    return shared_scoped_json(cJSON_CreateTrue());
                } else {
                    return shared_scoped_json(cJSON_CreateFalse());
                }
            }
            break;
        case Builtin::PICKATTRS:
        case Builtin::IMPLICIT_PICKATTRS:
            {
                boost::shared_ptr<scoped_cJSON_t> data;
                if (c.builtin().type() == Builtin::PICKATTRS) {
                    data = eval(c.args(0), env, backtrace.with("arg:0"));
                } else {
                    rassert(env->implicit_attribute_value.has_value());
                    data = env->implicit_attribute_value.get_value();
                }

                if (!data->type() == cJSON_Object) {
                    throw runtime_exc_t("Data must be an object", backtrace.with("arg:0"));
                }

                boost::shared_ptr<scoped_cJSON_t> res = shared_scoped_json(cJSON_CreateObject());

                for (int i = 0; i < c.builtin().attrs_size(); ++i) {
                    cJSON *item = cJSON_DeepCopy(data->GetObjectItem(c.builtin().attrs(i).c_str()));
                    if (!item) {
                        throw runtime_exc_t("Attempting to pick missing attribute.", backtrace.with(strprintf("attrs:%d", i)));
                    } else {
                        res->AddItemToObject(item->string, item);
                    }
                }
                return res;
            }
            break;
        case Builtin::MAPMERGE:
            {
                boost::shared_ptr<scoped_cJSON_t> left  = eval(c.args(0), env, backtrace.with("arg:0")),
                                                  right = eval(c.args(1), env, backtrace.with("arg:1"));
                if (left->type() != cJSON_Object) {
                    throw runtime_exc_t("Data must be an object", backtrace.with("arg:0"));
                }

                if (right->type() != cJSON_Object) {
                    throw runtime_exc_t("Data must be an object", backtrace.with("arg:1"));
                }

                boost::shared_ptr<scoped_cJSON_t> res(new scoped_cJSON_t(left->DeepCopy()));

                // Extend with the right side (and overwrite if necessary)
                for(int i = 0; i < right->GetArraySize(); i++) {
                    cJSON *item = right->GetArrayItem(i);
                    res->DeleteItemFromObject(item->string);
                    res->AddItemToObject(item->string, cJSON_DeepCopy(item));
                }

                return res;
            }
            break;
        case Builtin::ARRAYAPPEND:
            {
                // Check first arg type
                boost::shared_ptr<scoped_cJSON_t> array  = eval(c.args(0), env, backtrace.with("arg:0"));
                if (array->type() != cJSON_Array) {
                    throw runtime_exc_t("The first argument must be an array.", backtrace.with("arg:0"));
                }
                boost::shared_ptr<scoped_cJSON_t> res(new scoped_cJSON_t(array->DeepCopy()));
                res->AddItemToArray(eval(c.args(1), env, backtrace.with("arg:1"))->release());
                return res;
            }
            break;
        case Builtin::ARRAYCONCAT:
            {
                // Check first arg type
                boost::shared_ptr<scoped_cJSON_t> array1  = eval(c.args(0), env, backtrace.with("arg:0"));
                if (array1->type() != cJSON_Array) {
                    throw runtime_exc_t("The first argument must be an array.", backtrace.with("arg:0"));
                }
                // Check second arg type
                boost::shared_ptr<scoped_cJSON_t> array2  = eval(c.args(1), env, backtrace.with("arg:1"));
                if (array2->type() != cJSON_Array) {
                    throw runtime_exc_t("The second argument must be an array.", backtrace.with("arg:1"));
                }
                // Create new array and deep copy all the elements
                boost::shared_ptr<scoped_cJSON_t> res(new scoped_cJSON_t(cJSON_CreateArray()));
                for(int i = 0; i < array1->GetArraySize(); i++) {
                    res->AddItemToArray(cJSON_DeepCopy(array1->GetArrayItem(i)));
                }
                for(int j = 0; j < array2->GetArraySize(); j++) {
                    res->AddItemToArray(cJSON_DeepCopy(array2->GetArrayItem(j)));
                }

                return res;
            }
            break;
        case Builtin::ARRAYSLICE:
            {
                // Check first arg type
                boost::shared_ptr<scoped_cJSON_t> array = eval(c.args(0), env, backtrace.with("arg:0"));
                if (array->type() != cJSON_Array) {
                    throw runtime_exc_t("The first argument must be an array.", backtrace.with("arg:0"));
                }

                // Check second arg type
                boost::shared_ptr<scoped_cJSON_t> start_json  = eval(c.args(1), env, backtrace.with("arg:1"));
                if (start_json->type() != cJSON_Number) {
                    throw runtime_exc_t("The second argument must be an integer.", backtrace.with("arg:1"));
                }

                float float_start = start_json->get()->valuedouble;
                int start = (int)float_start;
                if (float_start != start) {
                    throw runtime_exc_t("The second argument must be an integer.", backtrace.with("arg:1"));
                }

                // Check third arg type
                boost::shared_ptr<scoped_cJSON_t> end_json  = eval(c.args(2), env, backtrace.with("arg:2"));
                if (end_json->type() != cJSON_Number) {
                    throw runtime_exc_t("The third argument must be an integer.", backtrace.with("arg:2"));
                }
                float float_end = end_json->get()->valuedouble;
                int stop = (int)float_end;
                if (float_end != stop) {
                    throw runtime_exc_t("The third argument must be an integer.", backtrace.with("arg:2"));
                }

                int length = array->GetArraySize();

                if (start < 0) {
                    start = std::max(start + length, 0);
                }
                if (start > length) {
                    start = length;
                }

                if (stop < 0) {
                    stop = std::max(stop + length, 0);
                }
                if (stop > length) {
                    stop = length;
                }

                // Create a new array and slice the elements into it
                if (start > stop) {
                    throw runtime_exc_t("The second argument cannot be greater than the third argument.", backtrace.with("arg:2"));
                }
                boost::shared_ptr<scoped_cJSON_t> res(new scoped_cJSON_t(cJSON_CreateArray()));
                for(int i = start; i < stop; i++) {
                    res->AddItemToArray(cJSON_DeepCopy(array->GetArrayItem(i)));
                }

                return res;
            }
            break;
        case Builtin::ARRAYNTH:
            {
                // Check first arg type
                boost::shared_ptr<scoped_cJSON_t> array  = eval(c.args(0), env, backtrace.with("arg:0"));
                if (array->type() != cJSON_Array) {
                    throw runtime_exc_t("The first argument must be an array.", backtrace.with("arg:0"));
                }

                // Check second arg type
                boost::shared_ptr<scoped_cJSON_t> index_json  = eval(c.args(1), env, backtrace.with("arg:1"));
                if (index_json->type() != cJSON_Number) {
                    throw runtime_exc_t("The second argument must be an integer.", backtrace.with("arg:1"));
                }
                float float_index = index_json->get()->valuedouble;
                int index = (int)float_index;
                if (float_index != index) {
                    throw runtime_exc_t("The second argument must be an integer.", backtrace.with("arg:1"));
                }

                int length = array->GetArraySize();

                if (index < 0) {
                    index += length;
                }
                if (index < 0 || index >= length) {
                    throw runtime_exc_t("Array index out of bounds.", backtrace.with("arg:1"));
                }

                return boost::shared_ptr<scoped_cJSON_t>(new scoped_cJSON_t(cJSON_DeepCopy(array->GetArrayItem(index))));
            }
            break;
        case Builtin::ARRAYLENGTH:
            {
                // Check first arg type
                boost::shared_ptr<scoped_cJSON_t> array  = eval(c.args(0), env, backtrace.with("arg:0"));
                if (array->type() != cJSON_Array) {
                    throw runtime_exc_t("The first argument must be an array.", backtrace.with("arg:0"));
                }
                return boost::shared_ptr<scoped_cJSON_t>(new scoped_cJSON_t(cJSON_CreateNumber(array->GetArraySize())));
            }
            break;
        case Builtin::ADD:
            {
                double result = 0.0;

                for (int i = 0; i < c.args_size(); ++i) {
                    boost::shared_ptr<scoped_cJSON_t> arg = eval(c.args(i), env, backtrace.with(strprintf("arg:%d", i)));
                    if (arg->type() != cJSON_Number) {
                        throw runtime_exc_t("All operands to ADD must be numbers.", backtrace.with(strprintf("arg:%d", i)));
                    }
                    result += arg->get()->valuedouble;
                }

                boost::shared_ptr<scoped_cJSON_t> res(new scoped_cJSON_t(cJSON_CreateNumber(result)));
                return res;
            }
            break;
        case Builtin::SUBTRACT:
            {
                double result = 0.0;

                if (c.args_size() > 0) {
                    boost::shared_ptr<scoped_cJSON_t> arg = eval(c.args(0), env, backtrace.with("arg:0"));
                    if (arg->type() != cJSON_Number) {
                        throw runtime_exc_t("All operands to SUBTRACT must be numbers.", backtrace.with("arg:0"));
                    }
                    if (c.args_size() == 1) {
                        result = -arg->get()->valuedouble;  // (- x) is negate
                    } else {
                        result = arg->get()->valuedouble;
                    }

                    for (int i = 1; i < c.args_size(); ++i) {
                        boost::shared_ptr<scoped_cJSON_t> arg = eval(c.args(i), env, backtrace.with(strprintf("arg:%d", i)));
                        if (arg->type() != cJSON_Number) {
                            throw runtime_exc_t("All operands to SUBTRACT must be numbers.", backtrace.with(strprintf("arg:%d", i)));
                        }
                        result -= arg->get()->valuedouble;
                    }
                }

                boost::shared_ptr<scoped_cJSON_t> res(new scoped_cJSON_t(cJSON_CreateNumber(result)));
                return res;
            }
            break;
        case Builtin::MULTIPLY:
            {
                double result = 1.0;

                for (int i = 0; i < c.args_size(); ++i) {
                    boost::shared_ptr<scoped_cJSON_t> arg = eval(c.args(i), env, backtrace.with(strprintf("arg:%d", i)));
                    if (arg->type() != cJSON_Number) {
                        throw runtime_exc_t("All operands of MULTIPLY must be numbers.", backtrace.with(strprintf("arg:%d", i)));
                    }
                    result *= arg->get()->valuedouble;
                }

                boost::shared_ptr<scoped_cJSON_t> res(new scoped_cJSON_t(cJSON_CreateNumber(result)));
                return res;
            }
            break;
        case Builtin::DIVIDE:
            {
                double result = 0.0;

                if (c.args_size() > 0) {
                    boost::shared_ptr<scoped_cJSON_t> arg = eval(c.args(0), env, backtrace.with("arg:0"));
                    if (arg->type() != cJSON_Number) {
                        throw runtime_exc_t("All operands to DIVIDE must be numbers.", backtrace.with("arg:0"));
                    }
                    if (c.args_size() == 1) {
                        result = 1.0 / arg->get()->valuedouble;  // (/ x) is reciprocal
                    } else {
                        result = arg->get()->valuedouble;
                    }

                    for (int i = 1; i < c.args_size(); ++i) {
                        boost::shared_ptr<scoped_cJSON_t> arg = eval(c.args(i), env, backtrace.with(strprintf("arg:%d", i)));
                        if (arg->type() != cJSON_Number) {
                            throw runtime_exc_t("All operands to DIVIDE must be numbers.", backtrace.with(strprintf("arg:%d", i)));
                        }
                        result /= arg->get()->valuedouble;
                    }
                }

                boost::shared_ptr<scoped_cJSON_t> res(new scoped_cJSON_t(cJSON_CreateNumber(result)));
                return res;
            }
            break;
        case Builtin::MODULO:
            {
                boost::shared_ptr<scoped_cJSON_t> lhs = eval(c.args(0), env, backtrace.with("arg:0")),
                    rhs = eval(c.args(1), env, backtrace.with("arg:1"));
                if (lhs->type() != cJSON_Number) {
                    throw runtime_exc_t("First operand of MOD must be a number.", backtrace.with("arg:0"));
                } else if (rhs->type() != cJSON_Number) {
                    throw runtime_exc_t("Second operand of MOD must be a number.", backtrace.with("arg:1"));
                }

                boost::shared_ptr<scoped_cJSON_t> res(new scoped_cJSON_t(cJSON_CreateNumber(fmod(lhs->get()->valuedouble, rhs->get()->valuedouble))));
                return res;
            }
            break;
        case Builtin::COMPARE:
            {
                bool result = true;

                boost::shared_ptr<scoped_cJSON_t> lhs = eval(c.args(0), env, backtrace.with("arg:0"));

                for (int i = 1; i < c.args_size(); ++i) {
                    boost::shared_ptr<scoped_cJSON_t> rhs = eval(c.args(i), env, backtrace.with(strprintf("arg:%d", i)));

                    int res = cJSON_cmp(lhs->get(), rhs->get(), backtrace.with(strprintf("arg:%d", i)));

                    switch (c.builtin().comparison()) {
                    case Builtin_Comparison_EQ:
                        result = (res == 0);
                        break;
                    case Builtin_Comparison_NE:
                        result = (res != 0);
                        break;
                    case Builtin_Comparison_LT:
                        result = (res < 0);
                        break;
                    case Builtin_Comparison_LE:
                        result = (res <= 0);
                        break;
                    case Builtin_Comparison_GT:
                        result = (res > 0);
                        break;
                    case Builtin_Comparison_GE:
                        result = (res >= 0);
                        break;
                    default:
                        crash("Unknown comparison operator.");
                        break;
                    if (!result)
                        break;
                    }

                    lhs = rhs;
                }

                return boost::shared_ptr<scoped_cJSON_t>(new scoped_cJSON_t(cJSON_CreateBool(result)));
            }
            break;
        case Builtin::FILTER:
        case Builtin::MAP:
        case Builtin::CONCATMAP:
        case Builtin::ORDERBY:
        case Builtin::DISTINCT:
        case Builtin::LIMIT:
        case Builtin::ARRAYTOSTREAM:
        case Builtin::GROUPEDMAPREDUCE:
        case Builtin::UNION:
        case Builtin::RANGE:
            unreachable("eval called on a function that returns a stream (use eval_stream instead).");
            break;
        case Builtin::LENGTH:
            {
                boost::shared_ptr<json_stream_t> stream = eval_stream(c.args(0), env, backtrace.with("arg:0"));
                int length = 0;
                while (boost::shared_ptr<scoped_cJSON_t> json = stream->next()) {
                    ++length;
                }

                return boost::shared_ptr<scoped_cJSON_t>(new scoped_cJSON_t(cJSON_CreateNumber(length)));
            }
            break;
        case Builtin::NTH:
            {
                boost::shared_ptr<json_stream_t> stream = eval_stream(c.args(0), env, backtrace.with("arg:0"));

                // Check second arg type
                boost::shared_ptr<scoped_cJSON_t> index_json  = eval(c.args(1), env, backtrace.with("arg:1"));
                if (index_json->type() != cJSON_Number) {
                    throw runtime_exc_t("The second argument must be an integer.", backtrace.with("arg:1"));
                }
                float index_float = index_json->get()->valuedouble;
                int index = (int)index_float;
                if (index_float != index || index < 0) {
                    throw runtime_exc_t("The second argument must be a nonnegative integer.", backtrace.with("arg:1"));
                }

                boost::shared_ptr<scoped_cJSON_t> json;
                for (int i = 0; i <= index; ++i) {
                    json = stream->next();
                    if (!json) {
                        throw runtime_exc_t("Index out of bounds.", backtrace.with("arg:1"));
                    }
                }

                return boost::shared_ptr<scoped_cJSON_t>(new scoped_cJSON_t(json->DeepCopy()));
            }
            break;
        case Builtin::STREAMTOARRAY:
            {
                boost::shared_ptr<json_stream_t> stream = eval_stream(c.args(0), env, backtrace.with("arg:0"));

                boost::shared_ptr<scoped_cJSON_t> res(new scoped_cJSON_t(cJSON_CreateArray()));

                while (boost::shared_ptr<scoped_cJSON_t> json = stream->next()) {
                    res->AddItemToArray(json->DeepCopy());
                }

                return res;
            }
            break;
        case Builtin::REDUCE:
            {
                boost::shared_ptr<json_stream_t> stream = eval_stream(c.args(0), env, backtrace.with("arg:0"));

                throw runtime_exc_t("Not implemented reduce", backtrace);
                // Start off accumulator with the base
                //boost::shared_ptr<scoped_cJSON_t> acc = eval(c.builtin().reduce().base(), env);

                //for (json_stream_t::iterator it  = stream.begin();
                //                             it != stream.end();
                //                             ++it)
                //{
                //    variable_val_scope_t::new_scope_t scope_maker(&env->scope);
                //    env->scope.put_in_scope(c.builtin().reduce().var1(), acc);
                //    env->scope.put_in_scope(c.builtin().reduce().var2(), *it);

                //    acc = eval(c.builtin().reduce().body(), env);
                //}
                //return acc;
            }
            break;
        case Builtin::ALL:
            {
                bool result = true;

                for (int i = 0; i < c.args_size(); ++i) {
                    boost::shared_ptr<scoped_cJSON_t> arg = eval(c.args(i), env, backtrace.with(strprintf("arg:%d", i)));
                    if (arg->type() != cJSON_False && arg->type() != cJSON_True) {
                        throw runtime_exc_t("All operands to ALL must be booleans.", backtrace.with(strprintf("arg:%d", i)));
                    }
                    if (arg->type() != cJSON_True) {
                        result = false;
                    }
                }

                boost::shared_ptr<scoped_cJSON_t> res(new scoped_cJSON_t(cJSON_CreateBool(result)));
                return res;
            }
            break;
        case Builtin::ANY:
            {
                bool result = false;

                for (int i = 0; i < c.args_size(); ++i) {
                    boost::shared_ptr<scoped_cJSON_t> arg = eval(c.args(i), env, backtrace.with(strprintf("arg:%d", i)));
                    if (arg->type() != cJSON_False && arg->type() != cJSON_True) {
                        throw runtime_exc_t("All operands to ANY must be booleans.", backtrace.with(strprintf("arg:%d", i)));
                    }
                    if (arg->type() == cJSON_True) {
                        result = true;
                    }
                }

                boost::shared_ptr<scoped_cJSON_t> res(new scoped_cJSON_t(cJSON_CreateBool(result)));
                return res;
            }
            break;
        default:
            crash("unreachable");
            break;
    }
    crash("unreachable");
}

class predicate_t {
public:
    predicate_t(const Predicate &_pred, runtime_environment_t _env, const backtrace_t &_backtrace)
        : pred(_pred), env(_env), backtrace(_backtrace)
    { }
    bool operator()(boost::shared_ptr<scoped_cJSON_t> json) {
        variable_val_scope_t::new_scope_t scope_maker(&env.scope);
        env.scope.put_in_scope(pred.arg(), json);
        implicit_value_setter_t impliciter(&env.implicit_attribute_value, json);
        boost::shared_ptr<scoped_cJSON_t> a_bool = eval(pred.body(), &env, backtrace.with("predicate"));

        if (a_bool->type() == cJSON_True) {
            return true;
        } else if (a_bool->type() == cJSON_False) {
            return false;
        } else {
            throw runtime_exc_t("Predicate failed to evaluate to a bool", backtrace.with("predicate"));
        }
    }
private:
    Predicate pred;
    runtime_environment_t env;
    backtrace_t backtrace;
};

class ordering_t {
public:
    ordering_t(const google::protobuf::RepeatedPtrField<Builtin::OrderBy> &_order, const backtrace_t &bt)
        : order(_order), backtrace(bt)
    { }

    //returns true if x < y according to the ordering
    bool operator()(const boost::shared_ptr<scoped_cJSON_t> &x, const boost::shared_ptr<scoped_cJSON_t> &y) {
        for (int i = 0; i < order.size(); ++i) {
            const Builtin::OrderBy& cur = order.Get(i);

            cJSON *a = cJSON_GetObjectItem(x->get(), cur.attr().c_str());
            cJSON *b = cJSON_GetObjectItem(y->get(), cur.attr().c_str());

            if (a == NULL || b == NULL) {
                throw runtime_exc_t("OrderBy encountered a row missing attr " + cur.attr(), backtrace);
            }

            int cmp = cJSON_cmp(a, b, backtrace);
            if (cmp) {
                return (cmp > 0) ^ cur.ascending();
            }
        }

        return false;
    }

private:
    const google::protobuf::RepeatedPtrField<Builtin::OrderBy> &order;
    backtrace_t backtrace;
};

boost::shared_ptr<scoped_cJSON_t> map(std::string arg, const Term &term, runtime_environment_t env, boost::shared_ptr<scoped_cJSON_t> val, const backtrace_t &backtrace) {
    variable_val_scope_t::new_scope_t scope_maker(&env.scope);
    env.scope.put_in_scope(arg, val);
    implicit_value_setter_t impliciter(&env.implicit_attribute_value, val);
    return eval(term, &env, backtrace);
}

boost::shared_ptr<json_stream_t> concatmap(std::string arg, const Term &term, runtime_environment_t env, boost::shared_ptr<scoped_cJSON_t> val, const backtrace_t &backtrace) {
    variable_val_scope_t::new_scope_t scope_maker(&env.scope);
    env.scope.put_in_scope(arg, val);
    implicit_value_setter_t impliciter(&env.implicit_attribute_value, val);
    return eval_stream(term, &env, backtrace);
}

boost::shared_ptr<json_stream_t> eval_stream(const Term::Call &c, runtime_environment_t *env, const backtrace_t &backtrace) THROWS_ONLY(runtime_exc_t) {
    switch (c.builtin().type()) {
        //JSON -> JSON
        case Builtin::NOT:
        case Builtin::GETATTR:
        case Builtin::IMPLICIT_GETATTR:
        case Builtin::HASATTR:
        case Builtin::IMPLICIT_HASATTR:
        case Builtin::PICKATTRS:
        case Builtin::IMPLICIT_PICKATTRS:
        case Builtin::MAPMERGE:
        case Builtin::ARRAYAPPEND:
        case Builtin::ARRAYCONCAT:
        case Builtin::ARRAYSLICE:
        case Builtin::ARRAYNTH:
        case Builtin::ARRAYLENGTH:
        case Builtin::ADD:
        case Builtin::SUBTRACT:
        case Builtin::MULTIPLY:
        case Builtin::DIVIDE:
        case Builtin::MODULO:
        case Builtin::COMPARE:
        case Builtin::LENGTH:
        case Builtin::NTH:
        case Builtin::STREAMTOARRAY:
        case Builtin::REDUCE:
        case Builtin::ALL:
        case Builtin::ANY:
            unreachable("eval_stream called on a function that does not return a stream (use eval instead).");
            break;
        case Builtin::GROUPEDMAPREDUCE:
            {
                shared_scoped_less comparator(backtrace);
                std::map<boost::shared_ptr<scoped_cJSON_t>, boost::shared_ptr<scoped_cJSON_t>, shared_scoped_less> groups(comparator);
                boost::shared_ptr<json_stream_t> stream = eval_stream(c.args(0), env, backtrace.with("arg:0"));

                while (boost::shared_ptr<scoped_cJSON_t> json = stream->next()) {
                    boost::shared_ptr<scoped_cJSON_t> group_mapped_row, value_mapped_row, reduced_row;

                    // Figure out which group we belong to
                    {
                        variable_val_scope_t::new_scope_t scope_maker(&env->scope);
                        env->scope.put_in_scope(c.builtin().grouped_map_reduce().group_mapping().arg(), json);
                        implicit_value_setter_t impliciter(&env->implicit_attribute_value, json);
                        group_mapped_row = eval(c.builtin().grouped_map_reduce().group_mapping().body(), env, backtrace.with("group_mapping"));
                    }

                    // Map the value for comfy reduction goodness
                    {
                        variable_val_scope_t::new_scope_t scope_maker(&env->scope);
                        env->scope.put_in_scope(c.builtin().grouped_map_reduce().value_mapping().arg(), json);
                        implicit_value_setter_t impliciter(&env->implicit_attribute_value, json);
                        value_mapped_row = eval(c.builtin().grouped_map_reduce().value_mapping().body(), env, backtrace.with("value_mapping"));
                    }

                    // Do the reduction
                    {
                        variable_val_scope_t::new_scope_t scope_maker(&env->scope);
                        std::map<boost::shared_ptr<scoped_cJSON_t>, boost::shared_ptr<scoped_cJSON_t>, shared_scoped_less>::iterator
                            elem = groups.find(group_mapped_row);
                        if(elem != groups.end()) {
                            env->scope.put_in_scope(c.builtin().grouped_map_reduce().reduction().var1(),
                                                    (*elem).second);
                        } else {
                            env->scope.put_in_scope(c.builtin().grouped_map_reduce().reduction().var1(),
                                                    eval(c.builtin().grouped_map_reduce().reduction().base(), env, backtrace.with("reduction").with("base")));
                        }
                        env->scope.put_in_scope(c.builtin().grouped_map_reduce().reduction().var2(), value_mapped_row);

                        reduced_row = eval(c.builtin().grouped_map_reduce().reduction().body(), env, backtrace.with("reduction").with("body"));
                    }

                    // Phew, update the relevant group
                    groups[group_mapped_row] = reduced_row;

                }

                // Phew, convert the whole shebang to a stream
                // TODO this is an extra copy we just need a gracefull way to
                // deal with this
                std::list<boost::shared_ptr<scoped_cJSON_t> > res;

                std::map<boost::shared_ptr<scoped_cJSON_t>, boost::shared_ptr<scoped_cJSON_t>, shared_scoped_less>::iterator it;
                for(it = groups.begin(); it != groups.end(); ++it) {
                    res.push_back((*it).second);
                }

                return boost::shared_ptr<in_memory_stream_t>(new in_memory_stream_t(res.begin(), res.end()));
            }
            break;
        case Builtin::FILTER:
            {
                boost::shared_ptr<json_stream_t> stream = eval_stream(c.args(0), env, backtrace.with("arg:0"));
                predicate_t p(c.builtin().filter().predicate(), *env, backtrace);
                return boost::shared_ptr<json_stream_t>(new filter_stream_t<predicate_t>(stream, p));
            }
            break;
        case Builtin::MAP:
            {
                boost::shared_ptr<json_stream_t> stream = eval_stream(c.args(0), env, backtrace.with("arg:0"));

                return boost::shared_ptr<json_stream_t>(new mapping_stream_t<boost::function<boost::shared_ptr<scoped_cJSON_t>(boost::shared_ptr<scoped_cJSON_t>)> >(
                                                                stream, boost::bind(&map, c.builtin().map().mapping().arg(), c.builtin().map().mapping().body(), *env, _1, backtrace.with("mapping"))));
            }
            break;
        case Builtin::CONCATMAP:
            {
                boost::shared_ptr<json_stream_t> stream = eval_stream(c.args(0), env, backtrace.with("arg:0"));

                return boost::shared_ptr<json_stream_t>(new concat_mapping_stream_t<boost::function<boost::shared_ptr<json_stream_t>(boost::shared_ptr<scoped_cJSON_t>)> >(
                                                                stream, boost::bind(&concatmap, c.builtin().map().mapping().arg(), c.builtin().map().mapping().body(), *env, _1, backtrace.with("mapping"))));
            }
            break;
        case Builtin::ORDERBY:
            {
                ordering_t o(c.builtin().order_by(), backtrace.with("order_by"));
                boost::shared_ptr<json_stream_t> stream = eval_stream(c.args(0), env, backtrace.with("arg:0"));

                boost::shared_ptr<in_memory_stream_t> sorted_stream(new in_memory_stream_t(stream));
                sorted_stream->sort(o);
                return sorted_stream;
            }
            break;
        case Builtin::DISTINCT:
            {
                shared_scoped_less comparator(backtrace);
                std::set<boost::shared_ptr<scoped_cJSON_t>, shared_scoped_less> seen(comparator);

                boost::shared_ptr<json_stream_t> stream = eval_stream(c.args(0), env, backtrace.with("arg:0"));

                while (boost::shared_ptr<scoped_cJSON_t> json = stream->next()) {
                    seen.insert(json);
                }

                return boost::shared_ptr<in_memory_stream_t>(new in_memory_stream_t(seen.begin(), seen.end()));
            }
            break;
        case Builtin::LIMIT:
            {
                boost::shared_ptr<json_stream_t> stream = eval_stream(c.args(0), env, backtrace.with("arg:0"));

                // Check second arg type
                boost::shared_ptr<scoped_cJSON_t> limit_json  = eval(c.args(1), env, backtrace.with("arg:1"));
                if (limit_json->type() != cJSON_Number) {
                    throw runtime_exc_t("The limit must be a nonnegative integer.", backtrace.with("arg:1"));
                }
                float limit_float = limit_json->get()->valuedouble;
                int limit = (int)limit_float;
                if (limit_float != limit || limit < 0) {
                    throw runtime_exc_t("The limit must be a nonnegative integer.", backtrace.with("arg:1"));
                }

                return boost::shared_ptr<json_stream_t>(new limit_stream_t(stream, limit));
            }
            break;
        case Builtin::UNION:
            {
                union_stream_t::stream_list_t streams;

                streams.push_back(eval_stream(c.args(0), env, backtrace.with("arg:0")));

                streams.push_back(eval_stream(c.args(1), env, backtrace.with("arg:1")));

                return boost::shared_ptr<json_stream_t>(new union_stream_t(streams));
            }
            break;
        case Builtin::ARRAYTOSTREAM:
            {
                boost::shared_ptr<scoped_cJSON_t> array = eval(c.args(0), env, backtrace.with("arg:0"));
                json_array_iterator_t it(array->get());

                return boost::shared_ptr<json_stream_t>(new in_memory_stream_t(it));
            }
            break;
        case Builtin::RANGE:
            throw runtime_exc_t("Unimplemented: Builtin::RANGE", backtrace);
            break;
        default:
            crash("unreachable");
            break;
    }
    crash("unreachable");

}

namespace_repo_t<rdb_protocol_t>::access_t eval(const TableRef &t, runtime_environment_t *env, const backtrace_t &backtrace) THROWS_ONLY(runtime_exc_t) {
    boost::optional<std::pair<namespace_id_t, deletable_t<namespace_semilattice_metadata_t<rdb_protocol_t> > > > namespace_info =
        env->semilattice_metadata->get().rdb_namespaces.get_namespace_by_name(t.table_name());

    if (namespace_info) {
        return namespace_repo_t<rdb_protocol_t>::access_t(env->ns_repo, namespace_info->first, env->interruptor);
    } else {
        throw runtime_exc_t(strprintf("Namespace %s either not found, ambigious or namespace metadata in conflict.", t.table_name().c_str()), backtrace);
    }
}

view_t eval_view(const Term::Call &c, UNUSED runtime_environment_t *env, const backtrace_t &backtrace) THROWS_ONLY(runtime_exc_t) {
    switch (c.builtin().type()) {
        //JSON -> JSON
        case Builtin::NOT:
        case Builtin::GETATTR:
        case Builtin::IMPLICIT_GETATTR:
        case Builtin::HASATTR:
        case Builtin::IMPLICIT_HASATTR:
        case Builtin::PICKATTRS:
        case Builtin::IMPLICIT_PICKATTRS:
        case Builtin::MAPMERGE:
        case Builtin::ARRAYAPPEND:
        case Builtin::ARRAYCONCAT:
        case Builtin::ARRAYSLICE:
        case Builtin::ARRAYNTH:
        case Builtin::ARRAYLENGTH:
        case Builtin::ADD:
        case Builtin::SUBTRACT:
        case Builtin::MULTIPLY:
        case Builtin::DIVIDE:
        case Builtin::MODULO:
        case Builtin::COMPARE:
        case Builtin::LENGTH:
        case Builtin::NTH:
        case Builtin::STREAMTOARRAY:
        case Builtin::REDUCE:
        case Builtin::JAVASCRIPT:
        case Builtin::ALL:
        case Builtin::ANY:
        case Builtin::GROUPEDMAPREDUCE:
        case Builtin::MAP:
        case Builtin::CONCATMAP:
        case Builtin::DISTINCT:
        case Builtin::UNION:
        case Builtin::ARRAYTOSTREAM:
        case Builtin::JAVASCRIPTRETURNINGSTREAM:
            unreachable("eval_view called on a function that does not return a view");
            break;
        case Builtin::FILTER:
            {
                view_t view = eval_view(c.args(0), env, backtrace.with("arg:0"));
                predicate_t p(c.builtin().filter().predicate(), *env, backtrace);
                return view_t(view.access, boost::shared_ptr<json_stream_t>(new filter_stream_t<predicate_t>(view.stream, p)));
            }
            break;
        case Builtin::ORDERBY:
            {
                ordering_t o(c.builtin().order_by(), backtrace.with("order_by"));
                view_t view = eval_view(c.args(0), env, backtrace.with("arg:0"));

                boost::shared_ptr<in_memory_stream_t> sorted_stream(new in_memory_stream_t(view.stream));
                sorted_stream->sort(o);
                return view_t(view.access, sorted_stream);
            }
            break;
        case Builtin::LIMIT:
            {
                view_t pview = eval_view(c.args(0), env, backtrace.with("arg:0"));

                // Check second arg type
                boost::shared_ptr<scoped_cJSON_t> limit_json  = eval(c.args(1), env, backtrace.with("arg:1"));
                if (limit_json->type() != cJSON_Number) {
                    throw runtime_exc_t("The limit must be a nonnegative integer.", backtrace.with("arg:1"));
                }
                float limit_float = limit_json->get()->valuedouble;
                int limit = (int)limit_float;
                if (limit_float != limit || limit < 0) {
                    throw runtime_exc_t("The limit must be a nonnegative integer.", backtrace.with("arg:1"));
                }

                return view_t(pview.access, boost::shared_ptr<json_stream_t>(new limit_stream_t(pview.stream, limit)));
            }
            throw runtime_exc_t("Unimplemented: Builtin::LIMIT", backtrace);
            break;
        case Builtin::RANGE:
            throw runtime_exc_t("Unimplemented: Builtin::RANGE", backtrace);
            break;
        default:
            crash("unreachable");
            break;
    }
    crash("unreachable");

}

view_t eval_view(const Term &t, runtime_environment_t *env, const backtrace_t &backtrace) THROWS_ONLY(runtime_exc_t) {
    switch (t.type()) {
        case Term::VAR:
        case Term::LET:
        case Term::ERROR:
        case Term::NUMBER:
        case Term::STRING:
        case Term::JSON:
        case Term::BOOL:
        case Term::JSON_NULL:
        case Term::ARRAY:
        case Term::OBJECT:
            crash("eval_view called on incompatible Term");
            break;
        case Term::CALL:
            return eval_view(t.call(), env, backtrace);
            break;
        case Term::IF:
            {
                boost::shared_ptr<scoped_cJSON_t> test = eval(t.if_().test(), env, backtrace.with("test"));
                if (test->type() != cJSON_True && test->type() != cJSON_False) {
                    throw runtime_exc_t("The IF test must evaluate to a boolean.", backtrace.with("test"));
                }

                if (test->type() == cJSON_True) {
                    return eval_view(t.if_().true_branch(), env, backtrace.with("true"));
                } else {
                    return eval_view(t.if_().false_branch(), env, backtrace.with("false"));
                }
            }
            break;
        case Term::GETBYKEY:
            crash("unimplemented");
            break;
        case Term::TABLE:
            return eval_view(t.table(), env, backtrace.with("table_ref"));
            break;
        default:
            unreachable();
    }
    unreachable();
}

view_t eval_view(const Term::Table &t, runtime_environment_t *env, const backtrace_t &backtrace) THROWS_ONLY(runtime_exc_t) {
    namespace_repo_t<rdb_protocol_t>::access_t ns_access = eval(t.table_ref(), env, backtrace);
    boost::shared_ptr<json_stream_t> stream(new batched_rget_stream_t(ns_access, env->interruptor, key_range_t::universe(), 100, backtrace));
    return view_t(ns_access, stream);
}

} //namespace query_language<|MERGE_RESOLUTION|>--- conflicted
+++ resolved
@@ -333,13 +333,8 @@
         case Builtin::HASATTR:
         case Builtin::PICKATTRS:
         case Builtin::ARRAYLENGTH:
-<<<<<<< HEAD
-            return function_type_t(TERM_TYPE_JSON, 1, TERM_TYPE_JSON);
-=======
-        case Builtin::JAVASCRIPT:
             check_function_args(c, TERM_TYPE_JSON, 1, env, backtrace);
             return TERM_TYPE_JSON;
->>>>>>> bccafe30
             break;
         case Builtin::IMPLICIT_GETATTR:
         case Builtin::IMPLICIT_HASATTR:
@@ -405,13 +400,8 @@
             return TERM_TYPE_STREAM;
             break;
         case Builtin::ARRAYTOSTREAM:
-<<<<<<< HEAD
-            return function_type_t(TERM_TYPE_JSON, 1, TERM_TYPE_STREAM);
-=======
-        case Builtin::JAVASCRIPTRETURNINGSTREAM:
             check_function_args(c, TERM_TYPE_JSON, 1, env, backtrace);
             return TERM_TYPE_STREAM;
->>>>>>> bccafe30
             break;
         case Builtin::RANGE:
             check_function_args(c, TERM_TYPE_STREAM, 1, env, backtrace);
@@ -1880,7 +1870,6 @@
         case Builtin::NTH:
         case Builtin::STREAMTOARRAY:
         case Builtin::REDUCE:
-        case Builtin::JAVASCRIPT:
         case Builtin::ALL:
         case Builtin::ANY:
         case Builtin::GROUPEDMAPREDUCE:
@@ -1889,7 +1878,6 @@
         case Builtin::DISTINCT:
         case Builtin::UNION:
         case Builtin::ARRAYTOSTREAM:
-        case Builtin::JAVASCRIPTRETURNINGSTREAM:
             unreachable("eval_view called on a function that does not return a view");
             break;
         case Builtin::FILTER:
@@ -1951,6 +1939,7 @@
         case Term::JSON_NULL:
         case Term::ARRAY:
         case Term::OBJECT:
+        case Term::JAVASCRIPT:
             crash("eval_view called on incompatible Term");
             break;
         case Term::CALL:
