--- conflicted
+++ resolved
@@ -67,16 +67,10 @@
 #pragma GCC diagnostic ignored "-Wshadow"
         N2(MAP, *arg = *group_attrs, arg = pb::set_func(arg, attr);
            N3(BRANCH,
-<<<<<<< HEAD
               N2(CONTAINS, NVAR(obj), NVAR(attr)),
               N2(GETATTR, NVAR(obj), NVAR(attr)),
               NDATUM(datum_t::R_NULL)));
-=======
-              N2(CONTAINS, pb::set_var(arg, obj), pb::set_var(arg, attr)),
-              N2(GETATTR, pb::set_var(arg, obj), pb::set_var(arg, attr)),
-              pb::set_null(arg)));
-#pragma GCC diagnostic pop
->>>>>>> ee9c247b
+#pragma GCC diagnostic pop
         // debugf("%s\n", arg->DebugString().c_str());
     }
     static void map_fn(env_t *env, Term2 *arg,
@@ -121,18 +115,11 @@
 #pragma GCC diagnostic push
 #pragma GCC diagnostic ignored "-Wshadow"
             N2(MAKE_ARRAY,
-<<<<<<< HEAD
                N2(ADD, N2(NTH, NVAR(a), NDATUM(0)),
                        N2(NTH, NVAR(b), NDATUM(0))),
                N2(ADD, N2(NTH, NVAR(a), NDATUM(1)),
                        N2(NTH, NVAR(b), NDATUM(1))));
-=======
-               N2(ADD, N2(NTH, NVAR(a), NDATUM(env, 0)),
-                       N2(NTH, NVAR(b), NDATUM(env, 0))),
-               N2(ADD, N2(NTH, NVAR(a), NDATUM(env, 1)),
-                       N2(NTH, NVAR(b), NDATUM(env, 1))));
-#pragma GCC diagnostic pop
->>>>>>> ee9c247b
+#pragma GCC diagnostic pop
         } else { unreachable(); }
     }
     static Term2 *final_wrap(env_t *env, Term2 *arg,
@@ -149,16 +136,10 @@
                     "group", N2(GETATTR, NVAR(obj), NDATUM("group")),
                     "reduction",
                     N2(FUNCALL, arg = pb::set_func(arg, val);
-<<<<<<< HEAD
                        N2(DIV, N2(NTH, NVAR(val), NDATUM(0)),
-                          N2(NTH, NVAR(val), NDATUM(1))),
+                               N2(NTH, NVAR(val), NDATUM(1))),
                        N2(GETATTR, NVAR(obj), NDATUM("reduction")))));
-=======
-                       N2(DIV, N2(NTH, NVAR(val), NDATUM(env, 0)),
-                          N2(NTH, NVAR(val), NDATUM(env, 1))),
-                       N2(GETATTR, NVAR(obj), NDATUM(env, "reduction")))));
-#pragma GCC diagnostic pop
->>>>>>> ee9c247b
+#pragma GCC diagnostic pop
         }
         return argout;
     }
