--- conflicted
+++ resolved
@@ -211,27 +211,6 @@
     return uint64_t(t.tv_sec) * (1000 * 1000) + t.tv_usec;
 }
 
-<<<<<<< HEAD
-/* The canonical way to construct a random `boost::uuids::uuid` is to construct
-a `boost::uuids::random_generator` and then call it. However, that trips
-Valgrind errors because it uses uninitialized memory as a source of entropy.
-This horribly hacky function is equivalent except that it explicitly marks the
-memory as initialized for Valgrind. */
-boost::uuids::uuid generate_uuid() {
-    boost::mt19937 number_generator;
-#ifdef VALGRIND
-    VALGRIND_MAKE_MEM_DEFINED_IF_ADDRESSABLE(&number_generator, sizeof(number_generator));
-#endif
-    boost::uuids::detail::seed_rng seed_gen;
-#ifdef VALGRIND
-    VALGRIND_MAKE_MEM_DEFINED_IF_ADDRESSABLE(&seed_gen, sizeof(seed_gen));
-#endif
-    boost::uuids::detail::generator_iterator<boost::uuids::detail::seed_rng> begin(&seed_gen);
-    boost::uuids::detail::generator_iterator<boost::uuids::detail::seed_rng> end;
-    number_generator.seed(begin, end);
-    boost::uuids::random_generator uuid_generator(number_generator);
-    return uuid_generator();
-=======
 boost::uuids::uuid generate_uuid() {
 #ifndef VALGRIND
     return boost::uuids::random_generator()();
@@ -242,7 +221,6 @@
     }
     return uuid;
 #endif
->>>>>>> eeef2c4c
 }
 
 repli_timestamp_t repli_max(repli_timestamp_t x, repli_timestamp_t y) {
