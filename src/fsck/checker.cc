#include "fsck/checker.hpp"

#include <algorithm>

#include "containers/segmented_vector.hpp"
#include "serializer/log/log_serializer.hpp"
#include "btree/slice.hpp"
#include "btree/node.hpp"
#include "btree/leaf_node.hpp"
#include "btree/internal_node.hpp"
#include "buffer_cache/large_buf.hpp"
#include "buffer_cache/mirrored/mirrored.hpp"
#include "fsck/raw_block.hpp"
#include "replication/delete_queue.hpp"
#include "server/key_value_store.hpp"

namespace fsck {

static const char *state = NULL;

// Knowledge that we contain for every block id.
struct block_knowledge_t {
    // The offset found in the LBA.
    flagged_off64_t offset;

    // The serializer transaction id we saw when we've read the block.
    // Or, NULL_SER_TRANSACTION_ID, if we have not read the block.
    ser_transaction_id_t transaction_id;

    static const block_knowledge_t unused;
};

const block_knowledge_t block_knowledge_t::unused = { flagged_off64_t::unused(), NULL_SER_TRANSACTION_ID };

// A safety wrapper to make sure we've learned a value before we try
// to use it.
template <class T>
class learned_t {
    T value;
    bool known;
public:
    learned_t() : known(false) { }
    bool is_known(const T** ptr) const {
        *ptr = known ? &value : NULL;
        return known;
    }
    void operator=(const T& other) {
        guarantee(!known, "Value already known.");
        value = other;
        known = true;
    }
    T& use() {
        known = true;
        return value;
    }
    T& operator*() {
        guarantee(known, "Value not known.");
        return value;
    }
    T *operator->() { return &operator*(); }
};

// The non-error knowledge we have about a particular file.
struct file_knowledge_t {
    std::string filename;

    // The file size, known after we've looked at the file.
    learned_t<uint64_t> filesize;

    // The block_size and extent_size.
    learned_t<log_serializer_static_config_t> static_config;

    // The metablock with the most recent version.
    learned_t<log_serializer_metablock_t> metablock;

    // The block from CONFIG_BLOCK_ID (well, the beginning of such a block).
    learned_t<multiplexer_config_block_t> config_block;

    // The block from MC_CONFIGBLOCK_ID
    learned_t<mc_config_block_t> mc_config_block;

    explicit file_knowledge_t(const std::string filename) : filename(filename) {
        guarantee_err(!pthread_rwlock_init(&block_info_lock_, NULL), "pthread_rwlock_init failed");
    }

    friend class read_locker_t;
    friend class write_locker_t;

private:
    // Information about some of the blocks.
    segmented_vector_t<block_knowledge_t, MAX_BLOCK_ID> block_info_;

    pthread_rwlock_t block_info_lock_;

    DISABLE_COPYING(file_knowledge_t);
};


class read_locker_t {
public:
    read_locker_t(file_knowledge_t *knog) : knog_(knog) {
        guarantee_err(!pthread_rwlock_rdlock(&knog->block_info_lock_), "pthread_rwlock_rdlock failed");
    }
    const segmented_vector_t<block_knowledge_t, MAX_BLOCK_ID>& block_info() const {
        return knog_->block_info_;
    }
    ~read_locker_t() {
        guarantee_err(!pthread_rwlock_unlock(&knog_->block_info_lock_), "pthread_rwlock_unlock failed");
    }
private:
    file_knowledge_t *knog_;
};

class write_locker_t {
public:
    write_locker_t(file_knowledge_t *knog) : knog_(knog) {
        guarantee_err(!pthread_rwlock_wrlock(&knog->block_info_lock_), "pthread_rwlock_wrlock failed");
    }
    segmented_vector_t<block_knowledge_t, MAX_BLOCK_ID>& block_info() {
        return knog_->block_info_;
    }
    ~write_locker_t() {
        guarantee_err(!pthread_rwlock_unlock(&knog_->block_info_lock_), "pthread_rwlock_unlock failed");
    }
private:
    file_knowledge_t *knog_;
};


// All the files' file_knowledge_t.
struct knowledge_t {
    std::vector<nondirect_file_t *> files;
    std::vector<file_knowledge_t *> file_knog;
    nondirect_file_t *metadata_file;
    file_knowledge_t *metadata_file_knog;

    explicit knowledge_t(const std::vector<std::string>& filenames, const std::string &metadata_filename)
        : files(filenames.size(), NULL), file_knog(filenames.size(), NULL) {
        for (int i = 0, n = filenames.size(); i < n; ++i) {
            nondirect_file_t *file = new nondirect_file_t(filenames[i].c_str(), file_t::mode_read);
            files[i] = file;
            file_knog[i] = new file_knowledge_t(filenames[i]);
        }

        if (!metadata_filename.empty()) {
            metadata_file = new nondirect_file_t(metadata_filename.c_str(), file_t::mode_read);
            metadata_file_knog = new file_knowledge_t(metadata_filename);
        } else {
            metadata_file = NULL;
            metadata_file_knog = NULL;
        }
    }

    ~knowledge_t() {
        for (int i = 0, n = files.size(); i < n; ++i) {
            delete files[i];
            delete file_knog[i];
        }
        delete metadata_file;
        delete metadata_file_knog;
    }

    int num_files() const { return files.size(); }

private:
    DISABLE_COPYING(knowledge_t);
};


void unrecoverable_fact(bool fact, const char *test) {
    guarantee(fact, "ERROR: test '%s' failed!  Cannot override.", test);
}

class block_t : public raw_block_t {
public:
    using raw_block_t::realbuf;
    using raw_block_t::init;
};

// Context needed to check a particular slice/btree
struct slicecx_t {
    nondirect_file_t *file;
    file_knowledge_t *knog;
    std::map<block_id_t, std::list<buf_patch_t*> > patch_map;
    const config_t *cfg;

    void clear_buf_patches() {
        for (std::map<block_id_t, std::list<buf_patch_t*> >::iterator patches = patch_map.begin(); patches != patch_map.end(); ++patches)
            for (std::list<buf_patch_t*>::iterator patch = patches->second.begin(); patch != patches->second.end(); ++patch)
                delete *patch;

        patch_map.clear();
    }

    block_size_t block_size() const {
        return knog->static_config->block_size();
    }

    virtual block_id_t to_ser_block_id(block_id_t id) const = 0;
    virtual bool is_valid_key(const btree_key_t &key) const = 0;

    slicecx_t(nondirect_file_t *_file, file_knowledge_t *_knog, const config_t *_cfg)
        : file(_file), knog(_knog), cfg(_cfg) { }

  private:
    DISABLE_COPYING(slicecx_t);
};

// A slice all by its lonesome in a file.
struct raw_slicecx_t : public slicecx_t {
    raw_slicecx_t(nondirect_file_t *_file, file_knowledge_t *_knog, const config_t *_cfg) : slicecx_t(_file, _knog, _cfg) { }
    block_id_t to_ser_block_id(block_id_t id) const { return id; }
    bool is_valid_key(UNUSED const btree_key_t &key) const { return true; }
};

// A slice which is part of a multiplexed set of slices via serializer_multipler_t
struct multiplexed_slicecx_t : public slicecx_t {
    int global_slice_id;
    int local_slice_id;
    int mod_count;

    multiplexed_slicecx_t(nondirect_file_t *_file, file_knowledge_t *_knog, int _global_slice_id, const config_t *_cfg)
        : slicecx_t(_file, _knog, _cfg)
        , global_slice_id(_global_slice_id), local_slice_id(global_slice_id / knog->config_block->n_files)
        , mod_count(serializer_multiplexer_t::compute_mod_count(knog->config_block->this_serializer, knog->config_block->n_files, knog->config_block->n_proxies))
        { }

    block_id_t to_ser_block_id(block_id_t id) const {
        return translator_serializer_t::translate_block_id(id, mod_count, local_slice_id, CONFIG_BLOCK_ID);
    }

    bool is_valid_key(const btree_key_t &key) const {
        store_key_t store_key;
        store_key.size = key.size;
        memcpy(store_key.contents, key.contents, key.size);
        return btree_key_value_store_t::hash(store_key) % knog->config_block->n_proxies == (unsigned) global_slice_id;
    }
};

// A loader/destroyer of btree blocks, which performs all the
// error-checking dirty work.
class btree_block_t : public raw_block_t {
public:
    enum { no_block = raw_block_err_count, already_accessed, transaction_id_invalid, transaction_id_too_large, patch_transaction_id_mismatch };

    static const char *error_name(error code) {
        static const char *codes[] = {"no block", "already accessed", "bad transaction id", "transaction id too large", "patch applies to future revision of the block"};
        return code >= raw_block_err_count ? codes[code - raw_block_err_count] : raw_block_t::error_name(code);
    }

    btree_block_t() : raw_block_t() { }

    // Uses and modifies knog->block_info[cx.to_ser_block_id(block_id)].
    bool init(slicecx_t &cx, block_id_t block_id) {
        std::list<buf_patch_t*> *patches_list = NULL;
        if (!cx.cfg->ignore_diff_log && cx.patch_map.find(block_id) != cx.patch_map.end()) {
            patches_list = &cx.patch_map.find(block_id)->second;
        }
        return init(cx.file, cx.knog, cx.to_ser_block_id(block_id), patches_list);
    }

    // Modifies knog->block_info[ser_block_id].
    bool init(nondirect_file_t *file, file_knowledge_t *knog, block_id_t ser_block_id, std::list<buf_patch_t*> *patches_list = NULL) {
        block_knowledge_t info;
        {
            read_locker_t locker(knog);
            if (ser_block_id >= locker.block_info().get_size()) {
                err = no_block;
                return false;
            }
            info = locker.block_info()[ser_block_id];
        }
        if (!flagged_off64_t::has_value(info.offset)) {
            err = no_block;
            return false;
        }
        if (info.transaction_id != NULL_SER_TRANSACTION_ID) {
            err = already_accessed;
            return false;
        }

        if (!raw_block_t::init(knog->static_config->block_size(), file, info.offset.parts.value, ser_block_id)) {
            return false;
        }

        ser_transaction_id_t tx_id = realbuf->transaction_id;
        if (tx_id < FIRST_SER_TRANSACTION_ID) {
            err = transaction_id_invalid;
            return false;
        } else if (tx_id > knog->metablock->transaction_id) {
            err = transaction_id_too_large;
            return false;
        }

        if (patches_list) {
            // Replay patches
            for (std::list<buf_patch_t*>::iterator patch = patches_list->begin(); patch != patches_list->end(); ++patch) {
                ser_transaction_id_t first_matching_id = NULL_SER_TRANSACTION_ID;
                if ((*patch)->get_transaction_id() >= realbuf->transaction_id) {
                    if (first_matching_id == NULL_SER_TRANSACTION_ID) {
                        first_matching_id = (*patch)->get_transaction_id();
                    }
                    else if (first_matching_id != (*patch)->get_transaction_id()) {
                        err = patch_transaction_id_mismatch;
                        return false;
                    }
                    (*patch)->apply_to_buf(reinterpret_cast<char *>(buf));
                }
            }
        }

        // (This line, which modifies the file_knowledge_t object, is
        // the main reason we have this btree_block_t abstraction.)
        {
            write_locker_t locker(knog);
            locker.block_info()[ser_block_id].transaction_id = tx_id;
        }

        err = none;
        return true;
    }
};


void check_filesize(nondirect_file_t *file, file_knowledge_t *knog) {
    knog->filesize = file->get_size();
}

const char *static_config_errstring[] = { "none", "bad_file", "bad_software_name", "bad_version", "bad_sizes" };
enum static_config_error { static_config_none = 0, bad_file, bad_software_name, bad_version, bad_sizes };

bool check_static_config(nondirect_file_t *file, file_knowledge_t *knog, static_config_error *err, const config_t *cfg) {
    block_t header;
    if (!header.init(DEVICE_BLOCK_SIZE, file, 0)) {
        *err = bad_file;
        return false;
    }
    static_header_t *buf = reinterpret_cast<static_header_t *>(header.realbuf);

    log_serializer_static_config_t *static_cfg = reinterpret_cast<log_serializer_static_config_t *>(buf + 1);

    block_size_t block_size = static_cfg->block_size();
    uint64_t extent_size = static_cfg->extent_size();
    uint64_t file_size = *knog->filesize;

    printf("Pre-scanning file %s:\n", knog->filename.c_str());
    printf("static_header software_name: %.*s\n", int(sizeof(SOFTWARE_NAME_STRING)), buf->software_name);
    printf("static_header version: %.*s\n", int(sizeof(VERSION_STRING)), buf->version);
    printf("              DEVICE_BLOCK_SIZE: %lu\n", DEVICE_BLOCK_SIZE);
    printf("static_header block_size: %lu\n", block_size.ser_value());
    printf("static_header extent_size: %lu\n", extent_size);
    printf("              file_size: %lu\n", file_size);

    if (0 != strcmp(buf->software_name, SOFTWARE_NAME_STRING)) {
        *err = bad_software_name;
        return false;
    }
    if (0 != strcmp(buf->version, VERSION_STRING) && !cfg->print_command_line) {
        *err = bad_version;
        return false;
    }
    if (!(block_size.ser_value() > 0
          && block_size.ser_value() % DEVICE_BLOCK_SIZE == 0
          && extent_size > 0
          && extent_size % block_size.ser_value() == 0)) {
        *err = bad_sizes;
        return false;
    }
    if (!(file_size % extent_size == 0)) {
        // It's a bit of a HACK to put this here.
        printf("WARNING file_size is not a multiple of extent_size\n");
    }

    knog->static_config = *static_cfg;
    *err = static_config_none;
    return true;
}

std::string extract_static_config_version(nondirect_file_t *file, UNUSED file_knowledge_t *knog) {
    block_t header;
    if (!header.init(DEVICE_BLOCK_SIZE, file, 0)) {
        return "(not available, could not load first block of file)";
    }
    static_header_t *buf = reinterpret_cast<static_header_t *>(header.realbuf);
    return std::string(buf->version, int(sizeof(VERSION_STRING)));
}

std::string extract_static_config_flags(nondirect_file_t *file, UNUSED file_knowledge_t *knog) {
    block_t header;
    if (!header.init(DEVICE_BLOCK_SIZE, file, 0)) {
        return "(not available, could not load first block of file)";
    }
    static_header_t *buf = reinterpret_cast<static_header_t *>(header.realbuf);

    log_serializer_static_config_t *static_cfg = reinterpret_cast<log_serializer_static_config_t *>(buf + 1);

    block_size_t block_size = static_cfg->block_size();
    uint64_t extent_size = static_cfg->extent_size();


    char flags[100];
    snprintf(flags, 100, " --block-size %lu --extent-size %lu", block_size.ser_value(), extent_size);

    return std::string(flags);
}

struct metablock_errors {
    int unloadable_count;  // should be zero
    int bad_crc_count;  // should be zero
    int bad_markers_count;  // must be zero
    int bad_content_count;  // must be zero
    int zeroed_count;
    int total_count;
    bool not_monotonic;  // should be false
    bool no_valid_metablocks;  // must be false
    bool implausible_block_failure;  // must be false;
};

bool check_metablock(nondirect_file_t *file, file_knowledge_t *knog, metablock_errors *errs) {
    errs->unloadable_count = 0;
    errs->bad_markers_count = 0;
    errs->bad_crc_count = 0;
    errs->bad_content_count = 0;
    errs->zeroed_count = 0;
    errs->not_monotonic = false;
    errs->no_valid_metablocks = false;
    errs->implausible_block_failure = false;

    std::vector<off64_t> metablock_offsets;
    initialize_metablock_offsets(knog->static_config->extent_size(), &metablock_offsets);

    errs->total_count = metablock_offsets.size();

    typedef metablock_manager_t<log_serializer_metablock_t> manager_t;
    typedef manager_t::crc_metablock_t crc_metablock_t;


    int high_version_index = -1;
    manager_t::metablock_version_t high_version = MB_START_VERSION - 1;

    int high_transaction_index = -1;
    ser_transaction_id_t high_transaction = NULL_SER_TRANSACTION_ID;


    for (int i = 0, n = metablock_offsets.size(); i < n; ++i) {
        off64_t off = metablock_offsets[i];

        block_t b;
        if (!b.init(DEVICE_BLOCK_SIZE, file, off)) {
            errs->unloadable_count++;
        }
        crc_metablock_t *metablock = reinterpret_cast<crc_metablock_t *>(b.realbuf);

        if (metablock->check_crc()) {
            if (0 != memcmp(metablock->magic_marker, MB_MARKER_MAGIC, sizeof(MB_MARKER_MAGIC))
                || 0 != memcmp(metablock->crc_marker, MB_MARKER_CRC, sizeof(MB_MARKER_CRC))
                || 0 != memcmp(metablock->version_marker, MB_MARKER_VERSION, sizeof(MB_MARKER_VERSION))) {

                errs->bad_markers_count++;
            }

            manager_t::metablock_version_t version = metablock->version;
            ser_transaction_id_t tx = metablock->metablock.transaction_id;

            if (version == MB_BAD_VERSION || version < MB_START_VERSION || tx == NULL_SER_TRANSACTION_ID || tx < FIRST_SER_TRANSACTION_ID) {
                errs->bad_content_count++;
            } else {
                if (high_version < version) {
                    high_version = version;
                    high_version_index = i;
                }
                
                if (high_transaction < tx) {
                    high_transaction = tx;
                    high_transaction_index = i;
                }

            }
        } else {
            // There can be bad CRCs for metablocks that haven't been
            // used yet, if the database is very young.
            bool all_zero = true;
            char *buf = reinterpret_cast<char *>(b.realbuf);
            for (int i = 0; i < DEVICE_BLOCK_SIZE; ++i) {
                all_zero &= (buf[i] == 0);
            }
            if (all_zero) {
                errs->zeroed_count++;
            } else {
                errs->bad_crc_count++;
            }
        }
    }

    errs->no_valid_metablocks = (high_version_index == -1);
    errs->not_monotonic = (high_version_index != high_transaction_index);

    if (errs->bad_markers_count != 0 || errs->bad_content_count != 0 || errs->no_valid_metablocks) {
        return false;
    }

    block_t high_block;
    if (!high_block.init(DEVICE_BLOCK_SIZE, file, metablock_offsets[high_version_index])) {
        errs->implausible_block_failure = true;
        return false;
    }
    crc_metablock_t *high_metablock = reinterpret_cast<crc_metablock_t *>(high_block.realbuf);
    knog->metablock = high_metablock->metablock;
    return true;
}

bool is_valid_offset(file_knowledge_t *knog, off64_t offset, off64_t alignment) {
    return offset >= 0 && offset % alignment == 0 && (uint64_t)offset < *knog->filesize;
}

bool is_valid_extent(file_knowledge_t *knog, off64_t offset) {
    return is_valid_offset(knog, offset, knog->static_config->extent_size());
}

bool is_valid_btree_offset(file_knowledge_t *knog, flagged_off64_t offset) {
    return is_valid_offset(knog, offset.parts.value, knog->static_config->block_size().ser_value())
        || flagged_off64_t::is_delete_id(offset);
}

bool is_valid_device_block(file_knowledge_t *knog, off64_t offset) {
    return is_valid_offset(knog, offset, DEVICE_BLOCK_SIZE);
}


struct lba_extent_errors {
    enum errcode { none, bad_extent_offset, bad_entries_count };
    errcode code;  // must be none
    int bad_block_id_count;  // must be 0
    int wrong_shard_count;  // must be 0
    int bad_offset_count;  // must be 0
    int total_count;
    void wipe() {
        code = lba_extent_errors::none;
        bad_block_id_count = 0;
        wrong_shard_count = 0;
        bad_offset_count = 0;
        total_count = 0;
    }
};

bool check_lba_extent(nondirect_file_t *file, file_knowledge_t *knog, unsigned int shard_number, off64_t extent_offset, int entries_count, lba_extent_errors *errs) {
    if (!is_valid_extent(knog, extent_offset)) {
        errs->code = lba_extent_errors::bad_extent_offset;
        return false;
    }

    if (entries_count < 0 || (knog->static_config->extent_size() - offsetof(lba_extent_t, entries)) / sizeof(lba_entry_t) < (unsigned)entries_count) {
        errs->code = lba_extent_errors::bad_entries_count;
        return false;
    }

    block_t extent;
    if (!extent.init(knog->static_config->extent_size(), file, extent_offset)) {
        // a redundant check
        errs->code = lba_extent_errors::bad_extent_offset;
        return false;
    }
    lba_extent_t *buf = reinterpret_cast<lba_extent_t *>(extent.realbuf);

    errs->total_count += entries_count;

    for (int i = 0; i < entries_count; ++i) {
        lba_entry_t entry = buf->entries[i];
        
        if (entry.block_id == NULL_BLOCK_ID) {
            // do nothing, this is ok.
        } else if (entry.block_id > MAX_BLOCK_ID) {
            errs->bad_block_id_count++;
        } else if (entry.block_id % LBA_SHARD_FACTOR != shard_number) {
            errs->wrong_shard_count++;
        } else if (!is_valid_btree_offset(knog, entry.offset)) {
            errs->bad_offset_count++;
        } else {
            write_locker_t locker(knog);
            if (locker.block_info().get_size() <= entry.block_id) {
                locker.block_info().set_size(entry.block_id + 1, block_knowledge_t::unused);
            }
            locker.block_info()[entry.block_id].offset = entry.offset;
        }
    }

    return true;
}

struct lba_shard_errors {
    enum errcode { none = 0, bad_lba_superblock_offset, bad_lba_superblock_magic, bad_lba_extent, bad_lba_superblock_entries_count, lba_superblock_not_contained_in_single_extent };
    errcode code;

    // -1 if no extents deemed bad.
    int bad_extent_number;

    // We put the sum of error counts here if bad_extent_number is -1.
    lba_extent_errors extent_errors;
};

// Returns true if the LBA shard was successfully read, false otherwise.
bool check_lba_shard(nondirect_file_t *file, file_knowledge_t *knog, lba_shard_metablock_t *shards, int shard_number, lba_shard_errors *errs) {
    errs->code = lba_shard_errors::none;
    errs->bad_extent_number = -1;
    errs->extent_errors.wipe();

    lba_shard_metablock_t *shard = shards + shard_number;

    // Read the superblock.block_size
    int superblock_size;
    if (!lba_superblock_t::safe_entry_count_to_file_size(shard->lba_superblock_entries_count, &superblock_size)
        || superblock_size > floor_aligned(INT_MAX, DEVICE_BLOCK_SIZE)
        || uint64_t(superblock_size) > knog->static_config->extent_size()) {
        errs->code = lba_shard_errors::bad_lba_superblock_entries_count;
        return false;
    }

    int superblock_aligned_size = ceil_aligned(superblock_size, DEVICE_BLOCK_SIZE);

    // 1. Read the entries from the superblock (if there is one).
    if (shard->lba_superblock_offset != NULL_OFFSET) {
        if (!is_valid_device_block(knog, shard->lba_superblock_offset)) {
            errs->code = lba_shard_errors::bad_lba_superblock_offset;
            return false;
        }

        if ((shard->lba_superblock_offset % knog->static_config->extent_size()) > knog->static_config->extent_size() - superblock_aligned_size) {
            errs->code = lba_shard_errors::lba_superblock_not_contained_in_single_extent;
            return false;
        }

        block_t superblock;
        if (!superblock.init(superblock_aligned_size, file, shard->lba_superblock_offset)) {
            // a redundant check
            errs->code = lba_shard_errors::bad_lba_superblock_offset;
            return false;
        }
        const lba_superblock_t *buf = reinterpret_cast<lba_superblock_t *>(superblock.realbuf);

        if (0 != memcmp(buf, lba_super_magic, LBA_SUPER_MAGIC_SIZE)) {
            errs->code = lba_shard_errors::bad_lba_superblock_magic;
            return false;
        }

        for (int i = 0; i < shard->lba_superblock_entries_count; ++i) {
            lba_superblock_entry_t e = buf->entries[i];
            if (!check_lba_extent(file, knog, shard_number, e.offset, e.lba_entries_count, &errs->extent_errors)) {
                errs->code = lba_shard_errors::bad_lba_extent;
                errs->bad_extent_number = i;
                return false;
            }
        }
    }


    // 2. Read the entries from the last extent.
    if (shard->last_lba_extent_offset != -1
        && !check_lba_extent(file, knog, shard_number, shard->last_lba_extent_offset,
                             shard->last_lba_extent_entries_count, &errs->extent_errors)) {
        errs->code = lba_shard_errors::bad_lba_extent;
        errs->bad_extent_number = shard->lba_superblock_entries_count;
        return false;
    }

    return (errs->extent_errors.bad_block_id_count == 0
            && errs->extent_errors.wrong_shard_count == 0
            && errs->extent_errors.bad_offset_count == 0);

}

struct lba_errors {
    bool error_happened;  // must be false
    lba_shard_errors shard_errors[LBA_SHARD_FACTOR];
};

bool check_lba(nondirect_file_t *file, file_knowledge_t *knog, lba_errors *errs) {
    errs->error_happened = false;
    lba_shard_metablock_t *shards = knog->metablock->lba_index_part.shards;

    bool no_errors = true;
    for (int i = 0; i < LBA_SHARD_FACTOR; ++i) {
        no_errors &= check_lba_shard(file, knog, shards, i, &errs->shard_errors[i]);
    }
    errs->error_happened = !no_errors;
    return no_errors;
}

struct config_block_errors {
    btree_block_t::error block_open_code;  // must be none
    btree_block_t::error mc_block_open_code;  // must be none
    bool bad_magic;  // must be false
    bool mc_bad_magic;  // must be false
    bool mc_inconsistent; // must be false

    config_block_errors()
        : block_open_code(btree_block_t::none), mc_block_open_code(btree_block_t::none)
        , bad_magic(false), mc_bad_magic(false), mc_inconsistent(false) { }
};

bool check_mc_config_block(nondirect_file_t *file, file_knowledge_t *knog, config_block_errors *errs,
                           block_id_t config_block_ser_id, const mc_config_block_t **mc_buf_ptr)
{
    btree_block_t mc_config_block;
    if (!mc_config_block.init(file, knog, config_block_ser_id)) {
        errs->mc_block_open_code = mc_config_block.err;
        return false;
    }

    *mc_buf_ptr = ptr_cast<mc_config_block_t>(mc_config_block.buf);
    if (!check_magic<mc_config_block_t>((*mc_buf_ptr)->magic)) {
        errs->mc_bad_magic = true;
        return false;
    }
    return true;
}

bool check_multiplexed_config_block(nondirect_file_t *file, file_knowledge_t *knog, config_block_errors *errs) {
    btree_block_t config_block;
    if (!config_block.init(file, knog, CONFIG_BLOCK_ID.ser_id)) {
        errs->block_open_code = config_block.err;
        return false;
    }
    const multiplexer_config_block_t *buf = reinterpret_cast<multiplexer_config_block_t *>(config_block.buf);

    if (!check_magic<multiplexer_config_block_t>(buf->magic)) {
        errs->bad_magic = true;
        return false;
    }
    knog->config_block = *buf;


    // Load all cache config blocks and check them for consistency
    const int mod_count = serializer_multiplexer_t::compute_mod_count(knog->config_block->this_serializer, knog->config_block->n_files, knog->config_block->n_proxies);
<<<<<<< HEAD
    for (int slice_id = 0; slice_id < knog->config_block->n_proxies; ++slice_id) {
        block_id_t config_block_ser_id = translator_serializer_t::translate_block_id(MC_CONFIGBLOCK_ID, mod_count, slice_id, CONFIG_BLOCK_ID);
        const mc_config_block_t *mc_buf;
        if (!check_mc_config_block(file, knog, errs, config_block_ser_id, &mc_buf))
=======
    debugf("COMPUTING mod_count=%d, n_files=%d, n_proxies=%d, this_serializer=%d\n", mod_count, knog->config_block->n_files, knog->config_block->n_proxies, knog->config_block->this_serializer);
    for (int slice_id = 0; slice_id < mod_count; ++slice_id) {
        ser_block_id_t config_block_ser_id = translator_serializer_t::translate_block_id(MC_CONFIGBLOCK_ID, mod_count, slice_id, CONFIG_BLOCK_ID);
        btree_block_t mc_config_block;
        if (!mc_config_block.init(file, knog, config_block_ser_id)) {
            errs->mc_block_open_code = mc_config_block.err;
            return false;
        }
        const mc_config_block_t *mc_buf = reinterpret_cast<mc_config_block_t *>(mc_config_block.buf);

        if (!check_magic<mc_config_block_t>(mc_buf->magic)) {
            errs->mc_bad_magic = true;
>>>>>>> 3f09d317
            return false;

        if (slice_id == 0) {
            knog->mc_config_block = *mc_buf;
        } else {
            if (memcmp(mc_buf, &knog->mc_config_block, sizeof(mc_config_block_t)) != 0) {
                errs->mc_inconsistent = true;
                return false;
            }
        }
    }

    return true;
}

bool check_raw_config_block(nondirect_file_t *file, file_knowledge_t *knog, config_block_errors *errs) {
    const mc_config_block_t *mc_buf;
    if (!check_mc_config_block(file, knog, errs, MC_CONFIGBLOCK_ID, &mc_buf))
        return false;
    knog->mc_config_block = *mc_buf;
    return true;
}

struct diff_log_errors {
    int missing_log_block_count; // must be 0
    int deleted_log_block_count; // must be 0
    int non_sequential_logs; // must be 0
    int corrupted_patch_blocks; // must be 0

    diff_log_errors() : missing_log_block_count(0), deleted_log_block_count(0), non_sequential_logs(0), corrupted_patch_blocks(0) { }
};

static char LOG_BLOCK_MAGIC[] = {'L','O','G','B','0','0'};
void check_and_load_diff_log(slicecx_t& cx, diff_log_errors *errs) {
    cx.clear_buf_patches();

    const unsigned int log_size = cx.knog->mc_config_block->cache.n_patch_log_blocks;

    for (block_id_t block_id = MC_CONFIGBLOCK_ID + 1; block_id < MC_CONFIGBLOCK_ID + 1 + log_size; ++block_id) {
        block_id_t ser_block_id = cx.to_ser_block_id(block_id);

        block_knowledge_t info;
        {
            read_locker_t locker(cx.knog);
            if (ser_block_id >= locker.block_info().get_size()) {
                ++errs->missing_log_block_count;
                continue;
            }
            info = locker.block_info()[ser_block_id];
        }

        if (!info.offset.parts.is_delete) {
            block_t b;
            b.init(cx.block_size(), cx.file, info.offset.parts.value, ser_block_id);
            {
                write_locker_t locker(cx.knog);
                locker.block_info()[ser_block_id].transaction_id = b.realbuf->transaction_id;
            }

            const void *buf_data = b.buf;

            if (strncmp((char*)buf_data, LOG_BLOCK_MAGIC, sizeof(LOG_BLOCK_MAGIC)) == 0) {
                uint16_t current_offset = sizeof(LOG_BLOCK_MAGIC);
                while (current_offset + buf_patch_t::get_min_serialized_size() < cx.block_size().value()) {
                    buf_patch_t *patch;
                    try {
                        patch = buf_patch_t::load_patch(reinterpret_cast<const char *>(buf_data) + current_offset);
                    } catch (patch_deserialization_error_t &e) {
			(void)e;
                        ++errs->corrupted_patch_blocks;
                        break;
                    }
                    if (!patch) {
                        break;
                    }
                    else {
                        current_offset += patch->get_serialized_size();
                        cx.patch_map[patch->get_block_id()].push_back(patch);
                    }
                }
            } else {
                ++errs->missing_log_block_count;
            }

        } else {
            ++errs->deleted_log_block_count;
        }
    }


    for (std::map<block_id_t, std::list<buf_patch_t*> >::iterator patch_list = cx.patch_map.begin(); patch_list != cx.patch_map.end(); ++patch_list) {
        // Sort the list to get patches in the right order
        patch_list->second.sort(dereferencing_buf_patch_compare_t());

        // Verify patches list
        ser_transaction_id_t previous_transaction = 0;
        patch_counter_t previous_patch_counter = 0;
        for(std::list<buf_patch_t*>::const_iterator p = patch_list->second.begin(); p != patch_list->second.end(); ++p) {
            if (previous_transaction == 0 || (*p)->get_transaction_id() != previous_transaction) {
                previous_patch_counter = 0;
            }
            if (!(previous_patch_counter == 0 || (*p)->get_patch_counter() > previous_patch_counter))
                ++errs->non_sequential_logs;
            previous_patch_counter = (*p)->get_patch_counter();
            previous_transaction = (*p)->get_transaction_id();
        }
    }
}

struct largebuf_error {
    bool not_left_shifted;
    bool bogus_ref;

    struct segment_error {
        block_id_t block_id;
        btree_block_t::error block_code;
        bool bad_magic;
    };

    std::vector<segment_error> segment_errors;

    largebuf_error() : not_left_shifted(false), bogus_ref(false) { }

    bool is_bad() const {
        return not_left_shifted || bogus_ref || !segment_errors.empty();
    }
};

struct value_error {
    block_id_t block_id;
    std::string key;
    bool bad_metadata_flags;
    bool too_big;
    bool lv_too_small;
    largebuf_error largebuf_errs;

    explicit value_error(block_id_t block_id) : block_id(block_id), bad_metadata_flags(false),
                                                too_big(false), lv_too_small(false) { }

    bool is_bad() const {
        return bad_metadata_flags || too_big || lv_too_small || largebuf_errs.is_bad();
    }
};

struct node_error {
    block_id_t block_id;
    btree_block_t::error block_not_found_error;  // must be none
    bool block_underfull : 1;  // should be false
    bool bad_magic : 1;  // should be false
    bool noncontiguous_offsets : 1;  // should be false
    bool value_out_of_buf : 1;  // must be false
    bool keys_too_big : 1;  // should be false
    bool keys_in_wrong_slice : 1;  // should be false
    bool out_of_order : 1;  // should be false
    bool value_errors_exist : 1;  // should be false
    bool last_internal_node_key_nonempty : 1;  // should be false

    explicit node_error(block_id_t block_id) : block_id(block_id), block_not_found_error(btree_block_t::none),
                                               block_underfull(false), bad_magic(false),
                                               noncontiguous_offsets(false), value_out_of_buf(false),
                                               keys_too_big(false), keys_in_wrong_slice(false),
                                               out_of_order(false), value_errors_exist(false),
                                               last_internal_node_key_nonempty(false) { }

    bool is_bad() const {
        return block_not_found_error != btree_block_t::none || block_underfull || bad_magic
            || noncontiguous_offsets || value_out_of_buf || keys_too_big || keys_in_wrong_slice
            || out_of_order || value_errors_exist;
    }
};

struct subtree_errors {
    std::vector<node_error> node_errors;
    std::vector<value_error> value_errors;

    subtree_errors() { }

    bool is_bad() const {
        return !(node_errors.empty() && value_errors.empty());
    }

    void add_error(const node_error& error) {
        node_errors.push_back(error);
    }

    void add_error(const value_error& error) {
        value_errors.push_back(error);
    }

private:
    DISABLE_COPYING(subtree_errors);
};

void check_large_buf_subtree(slicecx_t& cx, int levels, int64_t offset, int64_t size, block_id_t block_id, largebuf_error *errs);

void check_large_buf_children(slicecx_t& cx, int sublevels, int64_t offset, int64_t size, const block_id_t *block_ids, largebuf_error *errs) {
    int64_t step = large_buf_t::compute_max_offset(cx.block_size(), sublevels);

    for (int64_t i = floor_aligned(offset, step), e = ceil_aligned(offset + size, step); i < e; i += step) {
        int64_t beg = std::max(offset, i) - i;
        int64_t end = std::min(offset + size, i + step) - i;

        check_large_buf_subtree(cx, sublevels, beg, end - beg, block_ids[i / step], errs);
    }
}

void check_large_buf_subtree(slicecx_t& cx, int levels, int64_t offset, int64_t size, block_id_t block_id, largebuf_error *errs) {
    btree_block_t b;
    if (!b.init(cx, block_id)) {
        largebuf_error::segment_error err;
        err.block_id = block_id;
        err.block_code = b.err;
        err.bad_magic = false;
        errs->segment_errors.push_back(err);
    } else {
        if ((levels == 1 && !check_magic<large_buf_leaf>(reinterpret_cast<large_buf_leaf *>(b.buf)->magic))
            || (levels > 1 && !check_magic<large_buf_internal>(reinterpret_cast<large_buf_internal *>(b.buf)->magic))) {
            largebuf_error::segment_error err;
            err.block_id = block_id;
            err.block_code = btree_block_t::none;
            err.bad_magic = true;
            errs->segment_errors.push_back(err);
            return;
        }

        if (levels > 1) {
            check_large_buf_children(cx, levels - 1, offset, size, reinterpret_cast<large_buf_internal *>(b.buf)->kids, errs);
        }
    }
}

void check_large_buf(slicecx_t& cx, const large_buf_ref *ref, int ref_size_bytes, largebuf_error *errs) {
    if (ref_size_bytes >= (int)sizeof(large_buf_ref)
        && ref->size >= 0
        && ref->offset >= 0) {
        // ensure no overflow for ceil_aligned(ref->offset +
        // ref->size, max_offset(sublevels)).  Dividing
        // INT64_MAX by four ensures that ceil_aligned won't
        // overflow, and four is overkill.
        if (std::numeric_limits<int64_t>::max() / 4 - ref->offset > ref->size) {

            int inlined = large_buf_t::compute_large_buf_ref_num_inlined(cx.block_size(), ref->offset + ref->size, btree_value::lbref_limit);

            // The part before '&&' ensures no overflow in the part after.
            if (1 <= inlined && inlined <= int((ref_size_bytes - sizeof(large_buf_ref)) / sizeof(block_id_t))) {

                int sublevels = large_buf_t::compute_num_sublevels(cx.block_size(), ref->offset + ref->size, btree_value::lbref_limit);

                if (ref->offset >= large_buf_t::compute_max_offset(cx.block_size(), sublevels)
                    || (inlined == 1 && sublevels > 1 && ref->offset >= large_buf_t::compute_max_offset(cx.block_size(), sublevels - 1))
                    || (inlined == 1 && sublevels == 1 && ref->offset > 0)) {

                    errs->not_left_shifted = true;
                }

                check_large_buf_children(cx, sublevels, ref->offset, ref->size, ref->block_ids, errs);

                return;
            }
        }
    }

    errs->bogus_ref = true;
}

void check_value(slicecx_t& cx, const btree_value *value, value_error *errs) {
    errs->bad_metadata_flags = !!(value->metadata_flags.flags & ~(MEMCACHED_FLAGS | MEMCACHED_CAS | MEMCACHED_EXPTIME | LARGE_VALUE));

    size_t size = value->value_size();
    if (!value->is_large()) {
        errs->too_big = (size > MAX_IN_NODE_VALUE_SIZE);
    } else {
        errs->lv_too_small = (size <= MAX_IN_NODE_VALUE_SIZE);

        check_large_buf(cx, value->lb_ref(), value->size, &errs->largebuf_errs);
    }
}

bool leaf_node_inspect_range(const slicecx_t& cx, const leaf_node_t *buf, uint16_t offset) {
    // There are some completely bad HACKs here.  We subtract 3 for
    // pair->key.size, pair->value()->size, pair->value()->metadata_flags.
    if (cx.block_size().value() - 3 >= offset
        && offset >= buf->frontmost_offset) {
        const btree_leaf_pair *pair = leaf::get_pair(buf, offset);
        const btree_value *value = pair->value();
        uint32_t value_offset = (reinterpret_cast<const char *>(value) - reinterpret_cast<const char *>(pair)) + offset;
        // The other HACK: We subtract 2 for value->size, value->metadata_flags.
        if (value_offset <= cx.block_size().value() - 2) {
            uint32_t tot_offset = value_offset + value->full_size();
            return (cx.block_size().value() >= tot_offset);
        }
    }
    return false;
}

void check_subtree_leaf_node(slicecx_t& cx, const leaf_node_t *buf, const btree_key_t *lo, const btree_key_t *hi, subtree_errors *tree_errs, node_error *errs) {
    {
        std::vector<uint16_t> sorted_offsets(buf->pair_offsets, buf->pair_offsets + buf->npairs);
        std::sort(sorted_offsets.begin(), sorted_offsets.end());
        uint16_t expected_offset = buf->frontmost_offset;

        for (int i = 0, n = sorted_offsets.size(); i < n; ++i) {
            errs->noncontiguous_offsets |= (sorted_offsets[i] != expected_offset);
            if (!leaf_node_inspect_range(cx, buf, expected_offset)) {
                errs->value_out_of_buf = true;
                return;
            }
            expected_offset += leaf::pair_size(leaf::get_pair(buf, sorted_offsets[i]));
        }
        errs->noncontiguous_offsets |= (expected_offset != cx.block_size().value());

    }

    const btree_key_t *prev_key = lo;
    for (uint16_t i = 0; i < buf->npairs; ++i) {
        uint16_t offset = buf->pair_offsets[i];
        const btree_leaf_pair *pair = leaf::get_pair(buf, offset);

        errs->keys_too_big |= (pair->key.size > MAX_KEY_SIZE);
        errs->keys_in_wrong_slice |= cx.is_valid_key(pair->key);
        errs->out_of_order |= !(prev_key == NULL || leaf_key_comp::compare(prev_key, &pair->key) < 0);

        value_error valerr(errs->block_id);
        check_value(cx, pair->value(), &valerr);

        if (valerr.is_bad()) {
            valerr.key = std::string(pair->key.contents, pair->key.contents + pair->key.size);
            tree_errs->add_error(valerr);
        }

        prev_key = &pair->key;
    }

    errs->out_of_order |= !(prev_key == NULL || hi == NULL || leaf_key_comp::compare(prev_key, hi) <= 0);
}

bool internal_node_begin_offset_in_range(const slicecx_t& cx, const internal_node_t *buf, uint16_t offset) {
    return (cx.block_size().value() - sizeof(btree_internal_pair)) >= offset && offset >= buf->frontmost_offset && offset + sizeof(btree_internal_pair) + reinterpret_cast<const btree_internal_pair *>(reinterpret_cast<const char *>(buf) + offset)->key.size <= cx.block_size().value();
}

void check_subtree(slicecx_t& cx, block_id_t id, const btree_key_t *lo, const btree_key_t *hi, subtree_errors *errs);

void check_subtree_internal_node(slicecx_t& cx, const internal_node_t *buf, const btree_key_t *lo, const btree_key_t *hi, subtree_errors *tree_errs, node_error *errs) {
    {
        std::vector<uint16_t> sorted_offsets(buf->pair_offsets, buf->pair_offsets + buf->npairs);
        std::sort(sorted_offsets.begin(), sorted_offsets.end());
        uint16_t expected_offset = buf->frontmost_offset;

        for (int i = 0, n = sorted_offsets.size(); i < n; ++i) {
            errs->noncontiguous_offsets |= (sorted_offsets[i] != expected_offset);
            if (!internal_node_begin_offset_in_range(cx, buf, expected_offset)) {
                errs->value_out_of_buf = true;
                return;
            }
            expected_offset += internal_node::pair_size(internal_node::get_pair(buf, sorted_offsets[i]));
        }
        errs->noncontiguous_offsets |= (expected_offset != cx.block_size().value());
    }

    // Now check other things.

    const btree_key_t *prev_key = lo;
    for (uint16_t i = 0; i < buf->npairs; ++i) {
        uint16_t offset = buf->pair_offsets[i];
        const btree_internal_pair *pair = internal_node::get_pair(buf, offset);

        errs->keys_too_big |= (pair->key.size > MAX_KEY_SIZE);

        if (i != buf->npairs - 1) {
            errs->out_of_order |= !(prev_key == NULL || internal_key_comp::compare(prev_key, &pair->key) < 0);

            if (errs->out_of_order) {
                // It's not like we can restrict a subtree when our
                // keys are out of order.
                check_subtree(cx, pair->lnode, NULL, NULL, tree_errs);
            } else {
                check_subtree(cx, pair->lnode, prev_key, &pair->key, tree_errs);
            }
        } else {
            errs->last_internal_node_key_nonempty = (pair->key.size != 0);

            errs->out_of_order |= !(prev_key == NULL || hi == NULL || internal_key_comp::compare(prev_key, hi) <= 0);

            if (errs->out_of_order) {
                check_subtree(cx, pair->lnode, NULL, NULL, tree_errs);
            } else {
                check_subtree(cx, pair->lnode, prev_key, hi, tree_errs);
            }
        }

        prev_key = &pair->key;
    }
}

void check_subtree(slicecx_t& cx, block_id_t id, const btree_key_t *lo, const btree_key_t *hi, subtree_errors *errs) {
    /* Walk tree */

    btree_block_t node;
    if (!node.init(cx, id)) {
        node_error err(id);
        err.block_not_found_error = node.err;
        errs->add_error(err);
        return;
    }

    node_error node_err(id);

    if (!node::has_sensible_offsets(cx.block_size(), reinterpret_cast<node_t *>(node.buf))) {
        node_err.value_out_of_buf = true;
    } else {
        if (lo != NULL && hi != NULL) {
            // (We're happy with an underfull root block.)
            if (node::is_underfull(cx.block_size(), reinterpret_cast<node_t *>(node.buf))) {
                node_err.block_underfull = true;
            }
        }

        if (check_magic<leaf_node_t>(reinterpret_cast<leaf_node_t *>(node.buf)->magic)) {
            check_subtree_leaf_node(cx, reinterpret_cast<leaf_node_t *>(node.buf), lo, hi, errs, &node_err);
        } else if (check_magic<internal_node_t>(reinterpret_cast<internal_node_t *>(node.buf)->magic)) {
            check_subtree_internal_node(cx, reinterpret_cast<internal_node_t *>(node.buf), lo, hi, errs, &node_err);
        } else {
            node_err.bad_magic = true;
        }
    }
    if (node_err.is_bad()) {
        errs->add_error(node_err);
    }
}

static const block_magic_t Zilch = { { 0, 0, 0, 0 } };

struct rogue_block_description {
    block_id_t block_id;
    block_magic_t magic;
    btree_block_t::error loading_error;

    rogue_block_description() : block_id(NULL_BLOCK_ID), magic(Zilch), loading_error(btree_block_t::none) { }
};

struct other_block_errors {
    std::vector<rogue_block_description> orphan_blocks;
    std::vector<rogue_block_description> allegedly_deleted_blocks;
    block_id_t contiguity_failure;
    other_block_errors() : contiguity_failure(NULL_BLOCK_ID) { }
private:
    DISABLE_COPYING(other_block_errors);
};

void check_slice_other_blocks(slicecx_t& cx, other_block_errors *errs) {
    block_id_t end;
    {
        read_locker_t locker(cx.knog);
        end = locker.block_info().get_size();
    }

    block_id_t first_valueless_block = NULL_BLOCK_ID;

    for (block_id_t id_iter = 0, id = cx.to_ser_block_id(0);
         id < end;
         id = cx.to_ser_block_id(++id_iter)) {
        block_knowledge_t info;
        {
            read_locker_t locker(cx.knog);
            info = locker.block_info()[id];
        }
        if (flagged_off64_t::is_delete_id(info.offset)) {
            // Do nothing.
        } else if (!flagged_off64_t::has_value(info.offset)) {
            if (first_valueless_block == NULL_BLOCK_ID) {
                first_valueless_block = id;
            }
        } else {
            if (first_valueless_block != NULL_BLOCK_ID) {
                errs->contiguity_failure = first_valueless_block;
            }

            if (!info.offset.parts.is_delete && info.transaction_id == NULL_SER_TRANSACTION_ID) {
                // Aha!  We have an orphan block!  Crap.
                rogue_block_description desc;
                desc.block_id = id;

                btree_block_t b;
                if (!b.init(cx.file, cx.knog, id)) {
                    desc.loading_error = b.err;
                } else {
                    desc.magic = *reinterpret_cast<block_magic_t *>(b.buf);
                }

                errs->orphan_blocks.push_back(desc);
            } else if (info.offset.parts.is_delete) {
                rassert(info.transaction_id == NULL_SER_TRANSACTION_ID);
                rogue_block_description desc;
                desc.block_id = id;

                btree_block_t zeroblock;
                if (!zeroblock.init(cx.file, cx.knog, ser_block_id_t::make(id))) {
                    desc.loading_error = zeroblock.err;
                    errs->allegedly_deleted_blocks.push_back(desc);
                } else {
                    block_magic_t magic = *reinterpret_cast<block_magic_t *>(zeroblock.buf);
                    if (!(log_serializer_t::zerobuf_magic == magic)) {
                        desc.magic = magic;
                        errs->allegedly_deleted_blocks.push_back(desc);
                    }
                }
            }
        }
    }
}

struct delete_queue_errors {
    btree_block_t::error dq_block_code;
    bool dq_block_bad_magic;
    largebuf_error timestamp_buf;
    largebuf_error keys_buf;

    // TODO: We don't do the timestamp key alignment checks below.
    // The timestamps' offsets (after subtracting the primal_offset)
    // must be aligned to key boundaries.  These next two variables
    // are unused.
    std::vector<repli_timestamp> timestamp_key_alignment;
    int64_t bad_keysize_offset;
    int64_t primal_offset;    // Just for the fyi.

    delete_queue_errors() : dq_block_code(btree_block_t::none), dq_block_bad_magic(false), bad_keysize_offset(-1), primal_offset(-1) { }

    bool is_bad() const {
        return dq_block_code != btree_block_t::none || dq_block_bad_magic
            || timestamp_buf.is_bad() || keys_buf.is_bad()
            || !timestamp_key_alignment.empty() || bad_keysize_offset != -1;
    }
};

void check_delete_queue(slicecx_t& cx, block_id_t block_id, delete_queue_errors *errs) {
    btree_block_t dq_block;
    if (!dq_block.init(cx, block_id)) {
        errs->dq_block_code = dq_block.err;
        return;
    }

    replication::delete_queue_block_t *buf = const_cast<replication::delete_queue_block_t *>(reinterpret_cast<const replication::delete_queue_block_t *>(dq_block.buf));

    if (!check_magic<replication::delete_queue_block_t>(buf->magic)) {
        errs->dq_block_bad_magic = true;
        return;
    }

    errs->primal_offset = *replication::delete_queue::primal_offset(buf);
    large_buf_ref *t_and_o = replication::delete_queue::timestamps_and_offsets_largebuf(buf);
    large_buf_ref *keys_ref = replication::delete_queue::keys_largebuf(buf);
    int keys_ref_size = replication::delete_queue::keys_largebuf_ref_size(cx.block_size());

    if (t_and_o->size != 0) {
        check_large_buf(cx, t_and_o, replication::delete_queue::TIMESTAMPS_AND_OFFSETS_SIZE, &errs->timestamp_buf);
    }

    if (keys_ref->size != 0) {
        check_large_buf(cx, keys_ref, keys_ref_size, &errs->keys_buf);
    }

    // TODO: Analyze key alignment and make sure keys have valid sizes (> 0 and <= MAX_KEY_SIZE).
}


struct slice_errors {
    int global_slice_number;
    std::string home_filename;
    btree_block_t::error superblock_code;
    bool superblock_bad_magic;

    delete_queue_errors delete_queue_errs;
    diff_log_errors diff_log_errs;
    subtree_errors tree_errs;
    other_block_errors other_block_errs;

    slice_errors()
        : global_slice_number(-1),
          superblock_code(btree_block_t::none), superblock_bad_magic(false), diff_log_errs(), tree_errs(), other_block_errs() { }

    bool is_bad() const {
        return superblock_code != btree_block_t::none || superblock_bad_magic || tree_errs.is_bad();
    }
};

//nondirect_file_t *file, file_knowledge_t *knog, int global_slice_number, slice_errors *errs, const config_t *cfg) {
void check_slice(slicecx_t &cx, slice_errors *errs) {
    check_and_load_diff_log(cx, &errs->diff_log_errs);

    block_id_t root_block_id;
    block_id_t delete_queue_block_id;
    {
        btree_block_t btree_superblock;
        if (!btree_superblock.init(cx, SUPERBLOCK_ID)) {
            errs->superblock_code = btree_superblock.err;
            return;
        }
        const btree_superblock_t *buf = reinterpret_cast<btree_superblock_t *>(btree_superblock.buf);
        if (!check_magic<btree_superblock_t>(buf->magic)) {
            errs->superblock_bad_magic = true;
            return;
        }
        root_block_id = buf->root_block;
        delete_queue_block_id = buf->delete_queue_block;
    }

    check_delete_queue(cx, delete_queue_block_id, &errs->delete_queue_errs);

    if (root_block_id != NULL_BLOCK_ID) {
        check_subtree(cx, root_block_id, NULL, NULL, &errs->tree_errs);
    }

    check_slice_other_blocks(cx, &errs->other_block_errs);

    cx.clear_buf_patches();
}

struct check_to_config_block_errors {
    learned_t<static_config_error> static_config_err;
    learned_t<metablock_errors> metablock_errs;
    learned_t<lba_errors> lba_errs;
    learned_t<config_block_errors> config_block_errs;
};

struct interfile_errors {
    bool all_have_correct_num_files;  // should be true
    bool all_have_same_num_files;  // must be true
    bool all_have_same_num_slices;  // must be true
    bool all_have_same_creation_timestamp;  // must be true
    bool out_of_order_serializers;  // should be false
    bool bad_this_serializer_values;  // must be false
    bool bad_num_slices;  // must be false
    bool reused_serializer_numbers;  // must be false
};

bool check_interfile(knowledge_t *knog, interfile_errors *errs) {
    int num_files = knog->num_files();

    std::vector<int> counts(num_files, 0);

    errs->all_have_correct_num_files = true;
    errs->all_have_same_num_files = true;
    errs->all_have_same_num_slices = true;
    errs->all_have_same_creation_timestamp = true;
    errs->out_of_order_serializers = false;
    errs->bad_this_serializer_values = false;

    multiplexer_config_block_t& zeroth = *knog->file_knog[0]->config_block;

    for (int i = 0; i < num_files; ++i) {
        multiplexer_config_block_t& cb = *knog->file_knog[i]->config_block;

        errs->all_have_correct_num_files &= (cb.n_files == num_files);
        errs->all_have_same_num_files &= (cb.n_files == zeroth.n_files);
        errs->all_have_same_num_slices &= (cb.n_proxies == zeroth.n_proxies);
        errs->all_have_same_creation_timestamp &= (cb.creation_timestamp == zeroth.creation_timestamp);
        errs->out_of_order_serializers |= (i == cb.this_serializer);
        errs->bad_this_serializer_values |= (cb.this_serializer < 0 || cb.this_serializer >= cb.n_files);
        if (cb.this_serializer < num_files && cb.this_serializer >= 0) {
            counts[cb.this_serializer] += 1;
        }
    }

    errs->bad_num_slices = (zeroth.n_proxies <= 0);

    errs->reused_serializer_numbers = false;
    for (int i = 0; i < num_files; ++i) {
        errs->reused_serializer_numbers |= (counts[i] > 1);
    }

    return (errs->all_have_same_num_files && errs->all_have_same_num_slices && errs->all_have_same_creation_timestamp && !errs->bad_this_serializer_values && !errs->bad_num_slices && !errs->reused_serializer_numbers);
}

struct all_slices_errors {
    int n_slices;
    slice_errors *slice;
    slice_errors *metadata_slice;

    explicit all_slices_errors(int n_slices_, bool has_metadata_file)
        : n_slices(n_slices_), slice(new slice_errors[n_slices_]) {
        metadata_slice = has_metadata_file ? new slice_errors : NULL;
    }

    ~all_slices_errors() { delete[] slice; if (metadata_slice) delete metadata_slice; }
};

struct slice_parameter_t {
    slicecx_t *cx;
    slice_errors *errs;
};

void *do_check_slice(void *slice_param) {
    slice_parameter_t *p = reinterpret_cast<slice_parameter_t *>(slice_param);
    check_slice(*p->cx, p->errs);
    delete p->cx;
    delete p;
    return NULL;
}

void launch_check_slice(pthread_t *thread, slicecx_t *cx, slice_errors *errs) {
    slice_parameter_t *param = new slice_parameter_t;
    param->cx = cx;
    param->errs = errs;
    guarantee_err(!pthread_create(thread, NULL, do_check_slice, param), "pthread_create not working");
}

void launch_check_after_config_block(nondirect_file_t *file, std::vector<pthread_t>& threads, file_knowledge_t *knog, all_slices_errors *errs, const config_t *cfg) {
    int step = knog->config_block->n_files;
    for (int i = knog->config_block->this_serializer; i < errs->n_slices; i += step) {
        errs->slice[i].global_slice_number = i;
        errs->slice[i].home_filename = knog->filename;
        launch_check_slice(&threads[i], new multiplexed_slicecx_t(file, knog, i, cfg), &errs->slice[i]);
    }
}

void report_pre_config_block_errors(const check_to_config_block_errors& errs) {
    const static_config_error *sc;
    if (errs.static_config_err.is_known(&sc) && *sc != static_config_none) {
        printf("ERROR %s static header: %s\n", state, static_config_errstring[*sc]);
    }
    const metablock_errors *mb;
    if (errs.metablock_errs.is_known(&mb)) {
        if (mb->unloadable_count > 0) {
            printf("ERROR %s %d of %d metablocks were unloadable\n", state, mb->unloadable_count, mb->total_count);
        }
        if (mb->bad_crc_count > 0) {
            printf("WARNING %s %d of %d metablocks have bad CRC\n", state, mb->bad_crc_count, mb->total_count);
        }
        if (mb->bad_markers_count > 0) {
            printf("ERROR %s %d of %d metablocks have bad markers\n", state, mb->bad_markers_count, mb->total_count);
        }
        if (mb->bad_content_count > 0) {
            printf("ERROR %s %d of %d metablocks have bad content\n", state, mb->bad_content_count, mb->total_count);
        }
        if (mb->zeroed_count > 0) {
            printf("INFO %s %d of %d metablocks uninitialized (maybe this is a new database?)\n", state, mb->zeroed_count, mb->total_count);
        }
        if (mb->not_monotonic) {
            printf("WARNING %s metablock versions not monotonic\n", state);
        }
        if (mb->no_valid_metablocks) {
            printf("ERROR %s no valid metablocks\n", state);
        }
        if (mb->implausible_block_failure) {
            printf("ERROR %s a metablock we once loaded became unloadable (your computer is broken)\n", state);
        }
    }
    const lba_errors *lba;
    if (errs.lba_errs.is_known(&lba) && lba->error_happened) {
        for (int i = 0; i < LBA_SHARD_FACTOR; ++i) {
            const lba_shard_errors *sherr = &lba->shard_errors[i];
            if (sherr->code == lba_shard_errors::bad_lba_superblock_entries_count) {
                printf("ERROR %s lba shard %d has invalid lba_superblock_entries_count\n", state, i);
            } else if (sherr->code == lba_shard_errors::lba_superblock_not_contained_in_single_extent) {
                printf("ERROR %s lba shard %d has lba superblock offset with lba_superblock_entries_count crossing extent boundary\n", state, i);
            } else if (sherr->code == lba_shard_errors::bad_lba_superblock_offset) {
                printf("ERROR %s lba shard %d has invalid lba superblock offset\n", state, i);
            } else if (sherr->code == lba_shard_errors::bad_lba_superblock_magic) {
                printf("ERROR %s lba shard %d has invalid superblock magic\n", state, i);
            } else if (sherr->code == lba_shard_errors::bad_lba_extent) {
                printf("ERROR %s lba shard %d, extent %d, %s\n",
                       state, i, sherr->bad_extent_number,
                       sherr->extent_errors.code == lba_extent_errors::bad_extent_offset ? "has bad extent offset"
                       : sherr->extent_errors.code == lba_extent_errors::bad_entries_count ? "has bad entries count"
                       : "was specified invalidly");
            } else if (sherr->extent_errors.bad_block_id_count > 0 || sherr->extent_errors.wrong_shard_count > 0 || sherr->extent_errors.bad_offset_count > 0) {
                printf("ERROR %s lba shard %d had bad lba entries: %d bad block ids, %d in wrong shard, %d with bad offset, of %d total\n",
                       state, i, sherr->extent_errors.bad_block_id_count, 
                       sherr->extent_errors.wrong_shard_count, sherr->extent_errors.bad_offset_count,
                       sherr->extent_errors.total_count);
            }
        }
    }
    const config_block_errors *cb;
    if (errs.config_block_errs.is_known(&cb)) {
        if (cb->block_open_code != btree_block_t::none) {
            printf("ERROR %s config block not found: %s\n", state, btree_block_t::error_name(cb->block_open_code));
        } else if (cb->bad_magic) {
            printf("ERROR %s config block had bad magic\n", state);
        }
        if (cb->mc_block_open_code != btree_block_t::none) {
            printf("ERROR %s mirrored cache config block not found: %s\n", state, btree_block_t::error_name(cb->mc_block_open_code));
        } else if (cb->mc_bad_magic) {
            printf("ERROR %s mirrored cache config block had bad magic\n", state);
        }
        if (cb->mc_inconsistent) {
            printf("ERROR %s mirrored cache config blocks are inconsistent\n", state);
        }
    }
}

bool check_and_report_to_config_block(nondirect_file_t *file, file_knowledge_t *knog, const config_t *cfg,
                                      bool multiplexed) {
    check_to_config_block_errors errs;
    check_filesize(file, knog);
    bool success = check_static_config(file, knog, &errs.static_config_err.use(), cfg)
        && check_metablock(file, knog, &errs.metablock_errs.use())
        && check_lba(file, knog, &errs.lba_errs.use())
        && (multiplexed ? check_multiplexed_config_block(file, knog, &errs.config_block_errs.use())
            : check_raw_config_block(file, knog, &errs.config_block_errs.use()));
    if (!success) {
        std::string s = std::string("(in file '") + knog->filename + "')";
        state = s.c_str();
        report_pre_config_block_errors(errs);
    }
    return success;
}

void report_interfile_errors(const interfile_errors &errs) {
    if (!errs.all_have_same_num_files) {
        printf("ERROR config blocks disagree on number of files\n");
    } else if (!errs.all_have_correct_num_files) {
        printf("WARNING wrong number of files specified on command line\n");
    }

    if (errs.bad_num_slices) {
        printf("ERROR some config blocks specify an absurd number of slices\n");
    } else if (!errs.all_have_same_num_slices) {
        printf("ERROR config blocks disagree on number of slices\n");
    }

    if (!errs.all_have_same_creation_timestamp) {
        printf("ERROR config blocks have different database_magic\n");
    }

    if (errs.bad_this_serializer_values) {
        printf("ERROR some config blocks have absurd this_serializer values\n");
    } else if (errs.reused_serializer_numbers) {
        printf("ERROR some config blocks specify the same this_serializer value\n");
    } else if (errs.out_of_order_serializers) {
        printf("WARNING files apparently specified out of order on command line\n");
    }
}

void report_any_largebuf_errors(const char *name, const largebuf_error *errs) {
    if (errs->is_bad()) {
        // TODO: This duplicates some code with
        // report_subtree_errors' large buf error reporting.
        printf("ERROR %s %s errors: %s%s", state, name,
               errs->not_left_shifted ? " not_left_shifted" : "",
               errs->bogus_ref ? " bogus_ref" : "");

        for (int j = 0, m = errs->segment_errors.size(); j < m; ++j) {
            const largebuf_error::segment_error se = errs->segment_errors[j];

            printf(" segment_error(%u, %s)", se.block_id,
                   se.block_code == btree_block_t::none ? "bad magic" : btree_block_t::error_name(se.block_code));
        }

        printf("\n");
    }
}

bool report_delete_queue_errors(const delete_queue_errors *errs) {
    if (errs->is_bad()) {
        if (errs->dq_block_code != btree_block_t::none) {
            printf("ERROR %s could not find delete queue block: %s\n", state, btree_block_t::error_name(errs->dq_block_code));
        }

        if (errs->dq_block_bad_magic) {
            printf("ERROR %s delete queue block had bad magic\n", state);
        }

        report_any_largebuf_errors("delete queue timestamp buffer", &errs->timestamp_buf);
        report_any_largebuf_errors("delete queue keys buffer", &errs->keys_buf);

    }
    return !errs->is_bad();
}

bool report_subtree_errors(const subtree_errors *errs) {
    if (!errs->node_errors.empty()) {
        printf("ERROR %s subtree node errors found...\n", state);
        for (int i = 0, n = errs->node_errors.size(); i < n; ++i) {
            const node_error& e = errs->node_errors[i];
            printf("           %u:", e.block_id);
            if (e.block_not_found_error != btree_block_t::none) {
                printf(" block not found: %s\n", btree_block_t::error_name(e.block_not_found_error));
            } else {
                printf("%s%s%s%s%s%s%s%s%s\n",
                       e.block_underfull ? " block_underfull" : "",
                       e.bad_magic ? " bad_magic" : "",
                       e.noncontiguous_offsets ? " noncontiguous_offsets" : "",
                       e.value_out_of_buf ? " value_out_of_buf" : "",
                       e.keys_too_big ? " keys_too_big" : "",
                       e.keys_in_wrong_slice ? " keys_in_wrong_slice" : "",
                       e.out_of_order ? " out_of_order" : "",
                       e.value_errors_exist ? " value_errors_exist" : "",
                       e.last_internal_node_key_nonempty ? " last_internal_node_key_nonempty" : "");

            }
        }
    }

    if (!errs->value_errors.empty()) {
        // TODO: This duplicates some code with
        // report_any_largebuf_errors' large buf error reporting.

        printf("ERROR %s subtree value errors found...\n", state);
        for (int i = 0, n = errs->value_errors.size(); i < n; ++i) {
            const value_error& e = errs->value_errors[i];
            printf("          %u/'%s' :", e.block_id, e.key.c_str());
            printf("%s%s%s%s%s",
                   e.bad_metadata_flags ? " bad_metadata_flags" : "",
                   e.too_big ? " too_big" : "",
                   e.lv_too_small ? " lv_too_small" : "",
                   e.largebuf_errs.not_left_shifted ? " largebuf_errs.not_left_shifted" : "",
                   e.largebuf_errs.bogus_ref ? " largebuf_errs.bogus_ref" : "");
            for (int j = 0, m = e.largebuf_errs.segment_errors.size(); j < m; ++j) {
                const largebuf_error::segment_error se = e.largebuf_errs.segment_errors[j];

                printf(" segment_error(%u, %s)", se.block_id,
                       se.block_code == btree_block_t::none ? "bad magic" : btree_block_t::error_name(se.block_code));
            }

            printf("\n");
        }
    }

    return errs->node_errors.empty() && errs->value_errors.empty();
}

void report_rogue_block_description(const char *title, const rogue_block_description& desc) {
    printf("ERROR %s %s (#%u):", state, title, desc.block_id);
    if (desc.loading_error != btree_block_t::none) {
        printf("could not load: %s\n", btree_block_t::error_name(desc.loading_error));
    } else {
        printf("magic = '%.*s'\n", int(sizeof(block_magic_t)), desc.magic.bytes);
    }
}

bool report_other_block_errors(const other_block_errors *errs) {
    for (int i = 0, n = errs->orphan_blocks.size(); i < n; ++i) {
        report_rogue_block_description("orphan block", errs->orphan_blocks[i]);
    }
    for (int i = 0, n = errs->allegedly_deleted_blocks.size(); i < n; ++i) {
        report_rogue_block_description("allegedly deleted block", errs->allegedly_deleted_blocks[i]);
    }
    bool ok = errs->orphan_blocks.empty() && errs->allegedly_deleted_blocks.empty();
    if (errs->contiguity_failure != NULL_BLOCK_ID) {
        printf("ERROR %s slice block contiguity failure at serializer block id %u\n", state, errs->contiguity_failure);
        ok = false;
    }
    return ok;
}

bool report_diff_log_errors(const diff_log_errors *errs) {
    bool ok = true;

    if (errs->deleted_log_block_count > 0) {
        printf("ERROR %s %d diff log blocks have been deleted\n", state, errs->deleted_log_block_count);
        ok = false;
    }
    if (errs->missing_log_block_count > 0) {
        printf("ERROR %s %d diff log blocks are missing (maybe n_log_blocks in the config_block is too large?)\n", state, errs->missing_log_block_count);
        ok = false;
    }
    if (errs->non_sequential_logs > 0) {
        printf("ERROR %s The diff log for %d blocks has non-sequential patch counters\n", state, errs->non_sequential_logs);
        ok = false;
    }
    if (errs->corrupted_patch_blocks > 0) {
        printf("ERROR %s %d blocks of the diff log contain at least one corrupted patch\n", state, errs->corrupted_patch_blocks);
        ok = false;
    }

    return ok;
}

bool report_slice_errors(const slice_errors *errs) {
    if (errs->superblock_code != btree_block_t::none) {
        printf("ERROR %s could not find btree superblock: %s\n", state, btree_block_t::error_name(errs->superblock_code));
        return false;
    }
    if (errs->superblock_bad_magic) {
        printf("ERROR %s btree superblock had bad magic\n", state);
        return false;
    }
    bool no_delete_queue_errors = report_delete_queue_errors(&errs->delete_queue_errs);
    bool no_diff_log_errors = report_diff_log_errors(&errs->diff_log_errs);
    bool no_subtree_errors = report_subtree_errors(&errs->tree_errs);
    bool no_other_block_errors = report_other_block_errors(&errs->other_block_errs);
    return no_delete_queue_errors && no_diff_log_errors && no_subtree_errors && no_other_block_errors;
}

bool report_post_config_block_errors(const all_slices_errors& slices_errs) {
    bool ok = true;
    for (int i = 0; i < slices_errs.n_slices; ++i) {
        char buf[100] = { 0 };
        snprintf(buf, 99, "%d", i);
        std::string file = slices_errs.slice[i].home_filename;
        std::string s = std::string("(slice ") + buf + ", file '" + file + "')";
        state = s.c_str();

        ok &= report_slice_errors(&slices_errs.slice[i]);
    }

    // report errors in metadata file
    std::string s = std::string("(metadata slice , file '") + slices_errs.metadata_slice->home_filename + "')";
    state = s.c_str();
    ok &= report_slice_errors(slices_errs.metadata_slice);

    return ok;
}

void print_interfile_summary(const multiplexer_config_block_t& c, const mc_config_block_t& mcc) {
    printf("config_block creation_timestamp: %lu\n", c.creation_timestamp);
    printf("config_block n_files: %d\n", c.n_files);
    printf("config_block n_proxies: %d\n", c.n_proxies);
    printf("config_block n_log_blocks: %d\n", mcc.cache.n_patch_log_blocks);
}

std::string extract_slices_flags(const multiplexer_config_block_t& c) {
    char flags[100];
    snprintf(flags, 100, " -s %d", c.n_proxies);
    return std::string(flags);
}

std::string extract_cache_flags(nondirect_file_t *file, const multiplexer_config_block_t& c, const mc_config_block_t& mcc) {
    // TODO: This is evil code replication, just because we need the block size...
    block_t header;
    if (!header.init(DEVICE_BLOCK_SIZE, file, 0)) {
        return " --diff-log-size intentionally-invalid";
    }
    static_header_t *buf = reinterpret_cast<static_header_t *>(header.realbuf);
    log_serializer_static_config_t *static_cfg = reinterpret_cast<log_serializer_static_config_t *>(buf + 1);
    block_size_t block_size = static_cfg->block_size();


    char flags[100];
    // Convert total number of log blocks to MB
    long long int diff_log_size = mcc.cache.n_patch_log_blocks * c.n_proxies * block_size.ser_value();
    int diff_log_size_mb = ceil_divide(diff_log_size, MEGABYTE);

    snprintf(flags, 100, " --diff-log-size %d", diff_log_size_mb);
    return std::string(flags);
}

bool check_files(const config_t *cfg) {
    // 1. Open.
    knowledge_t knog(cfg->input_filenames, cfg->metadata_filename);

    int num_files = knog.num_files();

    unrecoverable_fact(num_files > 0, "a positive number of files");

    for (int i = 0; i < num_files; ++i) {
        if (!knog.files[i]->exists()) {
            fail_due_to_user_error("No such file \"%s\"", knog.file_knog[i]->filename.c_str());
        }
    }

    if (knog.metadata_file && !knog.metadata_file->exists())
        fail_due_to_user_error("No such file \"%s\"", knog.metadata_file_knog->filename.c_str());

    /* A few early exits if we want some specific pieces of information */
    if (cfg->print_file_version) {
        printf("VERSION: %s\n", extract_static_config_version(knog.files[0], knog.file_knog[0]).c_str());
        return true;
    }

    bool success = true;
    for (int i = 0; i < num_files; ++i)
        success &= check_and_report_to_config_block(knog.files[i], knog.file_knog[i], cfg, true);

    if (knog.metadata_file)
        success &= check_and_report_to_config_block(knog.metadata_file, knog.metadata_file_knog, cfg, false);

    if (!success) return false;


    interfile_errors errs;
    if (!check_interfile(&knog, &errs)) {
        report_interfile_errors(errs);
        return false;
    }

    if (cfg->print_command_line) {
        std::string flags("FLAGS: ");
        flags.append(extract_static_config_flags(knog.files[0], knog.file_knog[0]));
        flags.append(extract_slices_flags(*knog.file_knog[0]->config_block));
        flags.append(extract_cache_flags(knog.files[0], *knog.file_knog[0]->config_block, *knog.file_knog[0]->mc_config_block));
        printf("%s\n", flags.c_str());
        return true;
    }

    print_interfile_summary(*knog.file_knog[0]->config_block, *knog.file_knog[0]->mc_config_block);

    // A thread for every slice.
    int n_slices = knog.file_knog[0]->config_block->n_proxies;
    std::vector<pthread_t> threads(n_slices + 1); // + 1 for metadata slice
    all_slices_errors slices_errs(n_slices, knog.metadata_file != NULL);
    for (int i = 0; i < num_files; ++i) {
        launch_check_after_config_block(knog.files[i], threads, knog.file_knog[i], &slices_errs, cfg);
    }

    // ... and one for the metadata slice
    launch_check_slice(&threads[n_slices], new raw_slicecx_t(knog.metadata_file, knog.metadata_file_knog, cfg),
                       slices_errs.metadata_slice);

    // Wait for all threads to finish.
    for (unsigned i = 0; i < threads.size(); ++i) {
        guarantee_err(!pthread_join(threads[i], NULL), "pthread_join failing");
    }

    return report_post_config_block_errors(slices_errs);
}

<<<<<<< HEAD
//extract the command line arguments from the file
std::string extract_command_line_args(const config_t *cfg) {
    std::string flags;
    knowledge_t knog(cfg->input_filenames, cfg->metadata_filename);

    if (!knog.files[0]->exists()) {
        fail_due_to_user_error("No such file \"%s\"", knog.file_knog[0]->filename.c_str());
    }

    flags.append(extract_static_config_flags(knog.files[0], knog.file_knog[0]));

    config_block_errors errs;
    check_multiplexed_config_block(knog.files[0], knog.file_knog[0], &errs);

    flags.append(extract_slices_flags(*knog.file_knog[0]->config_block));


    return flags;
}

std::string extract_version(const config_t& cfg) {
    std::string version;
    knowledge_t knog(cfg.input_filenames, cfg.metadata_filename);

    if (!knog.files[0]->exists()) {
        fail_due_to_user_error("No such file \"%s\"", knog.file_knog[0]->filename.c_str());
    }

    return extract_static_config_version(knog.files[0], knog.file_knog[0]);
}

=======
>>>>>>> 3f09d317
}  // namespace fsck<|MERGE_RESOLUTION|>--- conflicted
+++ resolved
@@ -201,6 +201,8 @@
 
     slicecx_t(nondirect_file_t *_file, file_knowledge_t *_knog, const config_t *_cfg)
         : file(_file), knog(_knog), cfg(_cfg) { }
+
+    virtual ~slicecx_t() { }
 
   private:
     DISABLE_COPYING(slicecx_t);
@@ -706,7 +708,7 @@
         return false;
     }
 
-    *mc_buf_ptr = ptr_cast<mc_config_block_t>(mc_config_block.buf);
+    *mc_buf_ptr = reinterpret_cast<mc_config_block_t *>(mc_config_block.buf);
     if (!check_magic<mc_config_block_t>((*mc_buf_ptr)->magic)) {
         errs->mc_bad_magic = true;
         return false;
@@ -731,25 +733,11 @@
 
     // Load all cache config blocks and check them for consistency
     const int mod_count = serializer_multiplexer_t::compute_mod_count(knog->config_block->this_serializer, knog->config_block->n_files, knog->config_block->n_proxies);
-<<<<<<< HEAD
-    for (int slice_id = 0; slice_id < knog->config_block->n_proxies; ++slice_id) {
-        block_id_t config_block_ser_id = translator_serializer_t::translate_block_id(MC_CONFIGBLOCK_ID, mod_count, slice_id, CONFIG_BLOCK_ID);
-        const mc_config_block_t *mc_buf;
-        if (!check_mc_config_block(file, knog, errs, config_block_ser_id, &mc_buf))
-=======
     debugf("COMPUTING mod_count=%d, n_files=%d, n_proxies=%d, this_serializer=%d\n", mod_count, knog->config_block->n_files, knog->config_block->n_proxies, knog->config_block->this_serializer);
     for (int slice_id = 0; slice_id < mod_count; ++slice_id) {
-        ser_block_id_t config_block_ser_id = translator_serializer_t::translate_block_id(MC_CONFIGBLOCK_ID, mod_count, slice_id, CONFIG_BLOCK_ID);
-        btree_block_t mc_config_block;
-        if (!mc_config_block.init(file, knog, config_block_ser_id)) {
-            errs->mc_block_open_code = mc_config_block.err;
-            return false;
-        }
-        const mc_config_block_t *mc_buf = reinterpret_cast<mc_config_block_t *>(mc_config_block.buf);
-
-        if (!check_magic<mc_config_block_t>(mc_buf->magic)) {
-            errs->mc_bad_magic = true;
->>>>>>> 3f09d317
+        block_id_t config_block_ser_id = translator_serializer_t::translate_block_id(MC_CONFIGBLOCK_ID, mod_count, slice_id, CONFIG_BLOCK_ID);
+        const mc_config_block_t *mc_buf = NULL; // initialization not necessary, but avoids gcc warning
+        if (!check_mc_config_block(file, knog, errs, config_block_ser_id, &mc_buf))
             return false;
 
         if (slice_id == 0) {
@@ -1246,7 +1234,7 @@
                 desc.block_id = id;
 
                 btree_block_t zeroblock;
-                if (!zeroblock.init(cx.file, cx.knog, ser_block_id_t::make(id))) {
+                if (!zeroblock.init(cx.file, cx.knog, id)) {
                     desc.loading_error = zeroblock.err;
                     errs->allegedly_deleted_blocks.push_back(desc);
                 } else {
@@ -1858,38 +1846,4 @@
     return report_post_config_block_errors(slices_errs);
 }
 
-<<<<<<< HEAD
-//extract the command line arguments from the file
-std::string extract_command_line_args(const config_t *cfg) {
-    std::string flags;
-    knowledge_t knog(cfg->input_filenames, cfg->metadata_filename);
-
-    if (!knog.files[0]->exists()) {
-        fail_due_to_user_error("No such file \"%s\"", knog.file_knog[0]->filename.c_str());
-    }
-
-    flags.append(extract_static_config_flags(knog.files[0], knog.file_knog[0]));
-
-    config_block_errors errs;
-    check_multiplexed_config_block(knog.files[0], knog.file_knog[0], &errs);
-
-    flags.append(extract_slices_flags(*knog.file_knog[0]->config_block));
-
-
-    return flags;
-}
-
-std::string extract_version(const config_t& cfg) {
-    std::string version;
-    knowledge_t knog(cfg.input_filenames, cfg.metadata_filename);
-
-    if (!knog.files[0]->exists()) {
-        fail_due_to_user_error("No such file \"%s\"", knog.file_knog[0]->filename.c_str());
-    }
-
-    return extract_static_config_version(knog.files[0], knog.file_knog[0]);
-}
-
-=======
->>>>>>> 3f09d317
 }  // namespace fsck