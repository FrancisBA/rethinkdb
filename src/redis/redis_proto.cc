#ifndef NO_REDIS
#include "errors.hpp"
#include <boost/variant.hpp>

//Spirit QI
//Note this result could have been achieved with <boost/spirit/include/qi.hpp> but I expanded
//it out in the hopes that this would reduce compile time, it did by about half a second
#include <boost/spirit/home/qi/parse.hpp>
<<<<<<< HEAD
#include <boost/spirit/home/qi/parser.hpp>
#include <boost/spirit/home/qi/string/lit.hpp>

#include <boost/spirit/include/support_istream_iterator.hpp>
#include <boost/spirit/include/phoenix.hpp>
#include <boost/spirit/home/phoenix/bind/bind_function.hpp> 
#include <boost/spirit/home/phoenix/core/argument.hpp>

//These aliases greatly reduce typeing. I avoided "using namespce qi" to avoid any
//confusion in the code as to where some of these weird spirit symbols came from
namespace qi = boost::spirit::qi;
namespace ascii = boost::spirit::ascii;
namespace px = boost::phoenix;

//These macros greatly reduce the boiler plate needed to add a new command.
//They are structured in such as way as to allow a new command to be included by specifying
//the type signature of the corresponding redis_interface_t method. This expands to a parser
//that will match that command name and parse arguments of the given types and which will then
//call the corresponding redis_interface_t method.

//Begin starts off a command block with a rule guaranteed to fail. This allows us to not have to
//special case the first actual command. All commands can then begin with '|'.
#define BEGIN(RULE) RULE = (!qi::eps)

//Alas! there is no macro overloading or a sufficiently robust variatic macro for our purposes here.
#define CMD_0(CNAME)\
        | command(1, std::string(#CNAME))\
        [px::bind(&redis_grammar::output_response, this, \
         px::bind(&redis_ext::CNAME, this \
         ))]

#define CMD_1(CNAME, ARG_TYPE_ONE)\
        | command(2, std::string(#CNAME)) >> (ARG_TYPE_ONE##_arg)\
        [px::bind(&redis_grammar::output_response, this, \
         px::bind(&redis_ext::CNAME, this, qi::_1 \
         ))]

#define CMD_2(CNAME, ARG_TYPE_ONE, ARG_TYPE_TWO)\
        | command(3, std::string(#CNAME)) >> (ARG_TYPE_ONE##_arg >> ARG_TYPE_TWO##_arg)\
        [px::bind(&redis_grammar::output_response, this, \
         px::bind(&redis_ext::CNAME, this, qi::_1, qi::_2 \
         ))]

#define CMD_3(CNAME, ARG_TYPE_ONE, ARG_TYPE_TWO, ARG_TYPE_THREE)\
        | command(4, std::string(#CNAME)) >> (ARG_TYPE_ONE##_arg >> ARG_TYPE_TWO##_arg >> ARG_TYPE_THREE##_arg)\
        [px::bind(&redis_grammar::output_response, this, \
         px::bind(&redis_ext::CNAME, this, qi::_1, qi::_2, qi::_3 \
         ))]

#define CMD_4(CNAME, ARG_TYPE_ONE, ARG_TYPE_TWO, ARG_TYPE_THREE, ARG_TYPE_FOUR)\
        | command(5, std::string(#CNAME)) >> (ARG_TYPE_ONE##_arg >> ARG_TYPE_TWO##_arg >> ARG_TYPE_THREE##_arg >> ARG_TYPE_FOUR##_arg)\
        [px::bind(&redis_grammar::output_response, this, \
         px::bind(&redis_ext::CNAME, this, qi::_1, qi::_2, qi::_3, qi::_4 \
         ))]

#define CMD_6(CNAME, ARG_TYPE_ONE, ARG_TYPE_TWO, ARG_TYPE_THREE, ARG_TYPE_FOUR, ARG_TYPE_FIVE, ARG_TYPE_SIX)\
        | command(7, std::string(#CNAME)) >> (ARG_TYPE_ONE##_arg >> ARG_TYPE_TWO##_arg >> ARG_TYPE_THREE##_arg >> ARG_TYPE_FOUR##_arg >> ARG_TYPE_FIVE##_arg >> ARG_TYPE_SIX##_arg)\
        [px::bind(&redis_grammar::output_response, this, \
         px::bind(&redis_ext::CNAME, this, qi::_1, qi::_2, qi::_3, qi::_4, qi::_5, qi::_6 \
         ))]

#define CMD_7(CNAME, ARG_TYPE_ONE, ARG_TYPE_TWO, ARG_TYPE_THREE, ARG_TYPE_FOUR, ARG_TYPE_FIVE, ARG_TYPE_SIX, ARG_TYPE_SEVEN)\
        | command(8, std::string(#CNAME)) >> (ARG_TYPE_ONE##_arg >> ARG_TYPE_TWO##_arg >> ARG_TYPE_THREE##_arg >> ARG_TYPE_FOUR##_arg >> ARG_TYPE_FIVE##_arg >> ARG_TYPE_SIX##_arg >> ARG_TYPE_SEVEN##_arg)\
        [px::bind(&redis_grammar::output_response, this, \
         px::bind(&redis_ext::CNAME, this, qi::_1, qi::_2, qi::_3, qi::_4, qi::_5, qi::_6, qi::_7 \
         ))]


//Some commands take an unsecified number of arguments. These are parsed into a vector of strings. (sorry no other types)
#define CMD_N(CNAME)\
        | command_n(std::string(#CNAME))\
        [px::bind(&redis_grammar::output_response, this, \
         px::bind(&redis_ext::CNAME, this, qi::_1 \
         ))]

#define COMMANDS_END ;

template <typename Iterator>
struct redis_grammar : qi::grammar<Iterator>, redis_output_writer, redis_ext {
    redis_grammar(tcp_conn_t *conn, namespace_interface_t<redis_protocol_t> *intface, pubsub_runtime_t *runtime_) :
        redis_grammar::base_type(start),
        redis_output_writer(conn),
        redis_ext(intface),
        runtime(runtime_)
    {
        eol = qi::lit("\r\n");
        args = '*' >> qi::uint_(qi::_r1) >> eol;
        args_n %= '*' >> qi::uint_ >> eol;
        arg_bytes %= '$' >> qi::uint_ >> eol;
        cname = '$' >> qi::uint_(px::size(qi::_r1)) >> eol
                >> qi::no_case[qi::string(qi::_r1)] >> eol;
        string_data %= qi::as_string[qi::repeat(qi::_r1)[qi::char_]];
        string_arg = arg_bytes[qi::_a = qi::_1] >> string_data(qi::_a)[qi::_val = qi::_1] >> eol;
        unsigned_data %= qi::uint_;
        unsigned_arg = arg_bytes >> unsigned_data[qi::_val = qi::_1] >> eol;
        int_data %= qi::int_;
        int_arg = arg_bytes >> int_data[qi::_val = qi::_1] >> eol;
        float_data %= qi::int_; //TODO figure out how to get the real number parser working
        float_arg = arg_bytes >> float_data[qi::_val = qi::_1] >> eol;

        command = args(qi::_r1) >> cname(qi::_r2);
        command_n = args_n[qi::_a = qi::_1] >> cname(qi::_r1) >> (qi::repeat(qi::_a - 1)[string_arg])[qi::_val = qi::_1];
        arbitrary_command = args_n[qi::_a = qi::_1] >> qi::repeat(qi::_a)[string_arg];

        //Commands

        //Why break up the commands into a bunch of little blocks? If we have too many commands in one block we
        //get a symbol error in the assembler. Turns out that the mangled name of a rule is proportional to
        //the number of alternatives. Too many and we exceed the maximum length of a symbol name, boo.

        //KEYS (commands from the 'keys' section of the redis documentation)
        BEGIN(keys1)
            CMD_N(del)
            CMD_1(exists, string)
            CMD_2(expire, string, unsigned)
            CMD_2(expireat, string, unsigned)
            CMD_1(keys, string)
            CMD_2(move, string, string)
        COMMANDS_END
        BEGIN(keys2)
            CMD_1(persist, string)
            CMD_0(randomkey)
            CMD_2(rename, string, string)
            CMD_2(renamenx, string, string)
            CMD_1(ttl, string)
            CMD_1(type, string)
        COMMANDS_END

        //STRINGS
        BEGIN(strings1)
            CMD_2(append, string, string)
            CMD_1(decr, string)
            CMD_2(decrby, string, int)
            CMD_1(get, string)
            CMD_2(getbit, string, unsigned)
            CMD_3(getrange, string, int, int)
            CMD_2(getset, string, string)
            CMD_1(incr, string)
            CMD_2(incrby, string, int)
        COMMANDS_END
        BEGIN(strings2)
            CMD_N(mget)
            CMD_N(mset)
            CMD_N(msetnx)
            CMD_2(set, string, string)
            CMD_3(setbit, string, unsigned, unsigned)
            CMD_3(setex, string, unsigned, string)
            CMD_2(setnx, string, string)
            CMD_3(setrange, string, unsigned, string)
            CMD_1(Strlen, string)
        COMMANDS_END

        //Hashes
        BEGIN(hashes1)
            CMD_N(hdel)
            CMD_2(hexists, string, string)
            CMD_2(hget, string, string)
            CMD_1(hgetall, string)
            CMD_3(hincrby, string, string, int)
            CMD_1(hkeys, string)
        COMMANDS_END
        BEGIN(hashes2)
            CMD_1(hlen, string)
            CMD_N(hmget)
            CMD_N(hmset)
            CMD_3(hset, string, string, string)
            CMD_3(hsetnx, string, string, string)
            CMD_1(hvals, string)
        COMMANDS_END

        //Sets
        BEGIN(sets1)
           CMD_N(sadd)
           CMD_1(scard, string)
           CMD_N(sdiff)
           CMD_N(sdiffstore)
           CMD_N(sinter)
           CMD_N(sinterstore)
           CMD_2(sismember, string, string)
        COMMANDS_END
        BEGIN(sets2)
           CMD_1(smembers, string)
           CMD_3(smove, string, string, string)
           CMD_1(spop, string)
           CMD_1(srandmember, string)
           CMD_N(srem)
           CMD_N(sunion)
           CMD_N(sunionstore)
        COMMANDS_END

        BEGIN(lists1)
            CMD_N(blpop)
            CMD_N(brpop)
            CMD_N(brpoplpush)
            CMD_2(lindex, string, int)
            CMD_4(linsert, string, string, string, string)
            CMD_1(llen, string)
            CMD_1(lpop, string)
            CMD_N(lpush)
            CMD_2(lpushx, string, string)
        COMMANDS_END
        BEGIN(lists2)
            CMD_3(lrange, string, int, int)
            CMD_3(lrem, string, int, string)
            CMD_3(lset, string, int, string)
            CMD_3(ltrim, string, int, int)
            CMD_1(rpop, string)
            CMD_2(rpoplpush, string, string)
            CMD_N(rpush)
            CMD_2(rpushx, string, string)
        COMMANDS_END

        BEGIN(sortedsets1)
            CMD_N(zadd)
            CMD_1(zcard, string)
            CMD_3(zcount, string, float, float)
            CMD_3(zincrby, string, float, string)
            CMD_N(zinterstore)
            CMD_3(zrange, string, int, int)
            CMD_4(zrange, string, int, int, string)
            CMD_3(zrangebyscore, string, string, string)
            CMD_4(zrangebyscore, string, string, string, string)
        COMMANDS_END
        BEGIN(sortedsets2)
            CMD_6(zrangebyscore, string, string, string, string, unsigned, unsigned)
            CMD_7(zrangebyscore, string, string, string, string, string, unsigned, unsigned)
            CMD_2(zrank, string, string)
            CMD_N(zrem)
            CMD_3(zremrangebyrank, string, int, int)
            CMD_3(zremrangebyscore, string, float, float)
            CMD_3(zrevrange, string, int, int)
            CMD_4(zrevrange, string, int, int, string)
        COMMANDS_END
        BEGIN(sortedsets3)
            CMD_3(zrevrangebyscore, string, string, string)
            CMD_4(zrevrangebyscore, string, string, string, string)
            CMD_6(zrevrangebyscore, string, string, string, string, unsigned, unsigned)
            CMD_7(zrevrangebyscore, string, string, string, string, string, unsigned, unsigned)
            CMD_2(zrevrank, string, string)
            CMD_2(zscore, string, string)
            CMD_N(zunionstore)
        COMMANDS_END

        // Pub/sub
        BEGIN(pubsub_ext)
            | command_n(std::string("psubscribe"))[px::bind(&redis_grammar::first_subscribe, this, qi::_1, true)]
            | command(3, std::string("publish")) >> (string_arg >> string_arg)
                        [px::bind(&redis_grammar::publish, this, qi::_1, qi::_2)]
            | command_n(std::string("subscribe"))[px::bind(&redis_grammar::first_subscribe, this, qi::_1, false)]
        COMMANDS_END

        BEGIN(pubsub)
            | command_n(std::string("psubscribe"))[px::bind(&redis_grammar::subscribe, this, qi::_1, true)]
            | command_n(std::string("punsubscribe"))[px::bind(&redis_grammar::unsubscribe, this, qi::_1, true)]
            | command_n(std::string("subscribe"))[px::bind(&redis_grammar::subscribe, this, qi::_1, false)]
            | command_n(std::string("unsubscribe"))[px::bind(&redis_grammar::unsubscribe, this, qi::_1, false)]
            | arbitrary_command[px::bind(&redis_grammar::pubsub_error, this)]
        COMMANDS_END

        // Admin
        BEGIN(admin)
            CMD_1(select, unsigned)
            CMD_0(info)
        COMMANDS_END

        // TODO better than this
        srand(time(NULL));
        connection_id = rand();
        subscribed_channels = 0;

        //Because of the aformentioned tiny blocks problem we have to now or the blocks here
        //*sigh* and we were so close to requiring only one line to add a command
        commands = keys1 | keys2 | strings1 | strings2 | hashes1 | hashes2 | sets1 |
                   sets2 | lists1 | lists2 | sortedsets1 | sortedsets2 | sortedsets3 | admin
                   | arbitrary_command[px::bind(&redis_grammar::unrecognized_command_error, this)];
        start = commands | pubsub_ext;
    }

    
private:
    pubsub_runtime_t *runtime;

    //Support rules
    qi::rule<Iterator> eol;
    qi::rule<Iterator, unsigned(unsigned)> args;
    qi::rule<Iterator, unsigned()> args_n;
    qi::rule<Iterator, void(std::string)> cname;
    qi::rule<Iterator, unsigned()> arg_bytes;
    qi::rule<Iterator, std::string(unsigned)> string_data;
    qi::rule<Iterator, std::string(), qi::locals<unsigned> > string_arg;
    qi::rule<Iterator, unsigned()> unsigned_data;
    qi::rule<Iterator, unsigned()> unsigned_arg;
    qi::rule<Iterator, int()> int_data;
    qi::rule<Iterator, int()> int_arg;
    qi::rule<Iterator, float()> float_data;
    qi::rule<Iterator, float()> float_arg;

    qi::rule<Iterator, void(unsigned, std::string)> command;
    qi::rule<Iterator, std::vector<std::string>(std::string), qi::locals<unsigned> > command_n;
    qi::rule<Iterator, void(), qi::locals<unsigned> > arbitrary_command;

    //Command blocks
    qi::rule<Iterator> commands;
    qi::rule<Iterator> keys1;
    qi::rule<Iterator> keys2;
    qi::rule<Iterator> strings1;
    qi::rule<Iterator> strings2;
    qi::rule<Iterator> hashes1;
    qi::rule<Iterator> hashes2;
    qi::rule<Iterator> start;
    qi::rule<Iterator> sets1;
    qi::rule<Iterator> sets2;
    qi::rule<Iterator> lists1;
    qi::rule<Iterator> lists2;
    qi::rule<Iterator> sortedsets1;
    qi::rule<Iterator> sortedsets2;
    qi::rule<Iterator> sortedsets3;
    qi::rule<Iterator> pubsub_ext;
    qi::rule<Iterator> pubsub;
    qi::rule<Iterator> admin;

    
    // Pub/sub support

    // Randomly generated (and so hopefully unique) id for this connection. Used to identify this connection
    // when subscribing and unscribing from channels
    uint64_t connection_id;
    uint64_t subscribed_channels;

    void first_subscribe(std::vector<std::string> &channels, bool patterned) {
        subscribe(channels, patterned);

        // After subscription we only accept pub/sub commands until unsubscribe
        parse_pubsub();
    }

    void subscribe(std::vector<std::string> &channels, bool patterned) {
        for(std::vector<std::string>::iterator iter = channels.begin(); iter != channels.end(); iter++) {
            // Add our subscription
            if(patterned) subscribed_channels += runtime->subscribe_pattern(*iter, connection_id, this);
            else          subscribed_channels += runtime->subscribe(*iter, connection_id, this);
            
            // Output the successful subscription message
            std::vector<std::string> subscription_message;
            subscription_message.push_back(std::string("subscribe"));
            subscription_message.push_back(*iter);
            subscription_message.push_back(boost::lexical_cast<std::string>(subscribed_channels));
            output_response(redis_protocol_t::redis_return_type(subscription_message));
        }
    }

    void unsubscribe(std::vector<std::string> &channels, bool patterned) {
        for(std::vector<std::string>::iterator iter = channels.begin(); iter != channels.end(); iter++) {
            // Add our subscription
            if(patterned) subscribed_channels -= runtime->unsubscribe_pattern(*iter, connection_id);
            else          subscribed_channels -= runtime->unsubscribe(*iter, connection_id);
=======
>>>>>>> c96b1e43

#include "redis/pubsub.hpp"
#include "redis/redis.hpp"
#include "redis/redis_proto.hpp"
#include "redis/redis_ext.hpp"
#include "redis/redis_grammar.hpp"

<<<<<<< HEAD
    void unrecognized_command_error() {
        output_response(redis_protocol_t::error_result(
            "ERR command not recognized"
        ));
    }

};
=======
>>>>>>> c96b1e43


void start_serving(tcp_conn_t *conn, namespace_interface_t<redis_protocol_t> *intface, pubsub_runtime_t *runtime) {
    redis_grammar<tcp_conn_t::iterator> redis(conn, intface, runtime);
    try {
        while(true) {
            qi::parse(conn->begin(), conn->end(), redis);

            // Clear data read from the connection
            const_charslice res = conn->peek();
            size_t len = res.end - res.beg;
            conn->pop(len);
        }
    } catch(tcp_conn_t::read_closed_exc_t) {}

}

// TODO permanent solution
pubsub_runtime_t pubsub_runtime;

//The entry point for the parser. The only requirement for a parser is that it implement this function.
void serve_redis(tcp_conn_t *conn, namespace_interface_t<redis_protocol_t> *redis_intf) {
    start_serving(conn, redis_intf, &pubsub_runtime);
}

//Output functions
//These take the results of a redis_interface_t method and send them out on the wire.
//Handling both input and output here means that this class is solely responsible for
//translating the redis protocol.

struct output_visitor : boost::static_visitor<void> {
    output_visitor(tcp_conn_t *conn) : out_conn(conn) {;}
    tcp_conn_t *out_conn;
    
    void operator()(redis_protocol_t::status_result res) const {
        out_conn->write("+", 1);
        out_conn->write(res.msg, strlen(res.msg));
        out_conn->write("\r\n", 2);
    }

    void operator()(redis_protocol_t::error_result res) const {
        out_conn->write("-", 1);
        out_conn->write(res.msg, strlen(res.msg));
        out_conn->write("\r\n", 2);
    }

    void operator()(int res) const {
        char buff[20]; //Max size of a base 10 representation of a 64 bit number
        sprintf(buff, "%d", res);
        out_conn->write(":", 1);
        out_conn->write(buff, strlen(buff));
        out_conn->write("\r\n", 2);
    }

    void bulk_result(std::string &res) const {
        char buff[20];
        sprintf(buff, "%d", (int)res.size());

        out_conn->write("$", 1);
        out_conn->write(buff, strlen(buff));
        out_conn->write("\r\n", 2);
        out_conn->write(res.c_str(), res.size());
        out_conn->write("\r\n", 2);

    }

    void operator()(std::string &res) const {
        bulk_result(res);
    }

    void operator()(redis_protocol_t::nil_result) const {
        out_conn->write("$-1\r\n", 5);
    }

    void operator()(std::vector<std::string> &res) const {
        char buff[20];
        sprintf(buff, "%d", (int)res.size());

        out_conn->write("*", 1);
        out_conn->write(buff, strlen(buff));
        out_conn->write("\r\n", 2);
        for(std::vector<std::string>::iterator iter = res.begin(); iter != res.end(); ++iter) {
            bulk_result(*iter);
        }
    }
};

void redis_output_writer::output_response(redis_protocol_t::redis_return_type response) {
    boost::apply_visitor(output_visitor(out_conn), response);
}
#endif //#ifndef NO_REDIS<|MERGE_RESOLUTION|>--- conflicted
+++ resolved
@@ -6,383 +6,12 @@
 //Note this result could have been achieved with <boost/spirit/include/qi.hpp> but I expanded
 //it out in the hopes that this would reduce compile time, it did by about half a second
 #include <boost/spirit/home/qi/parse.hpp>
-<<<<<<< HEAD
-#include <boost/spirit/home/qi/parser.hpp>
-#include <boost/spirit/home/qi/string/lit.hpp>
-
-#include <boost/spirit/include/support_istream_iterator.hpp>
-#include <boost/spirit/include/phoenix.hpp>
-#include <boost/spirit/home/phoenix/bind/bind_function.hpp> 
-#include <boost/spirit/home/phoenix/core/argument.hpp>
-
-//These aliases greatly reduce typeing. I avoided "using namespce qi" to avoid any
-//confusion in the code as to where some of these weird spirit symbols came from
-namespace qi = boost::spirit::qi;
-namespace ascii = boost::spirit::ascii;
-namespace px = boost::phoenix;
-
-//These macros greatly reduce the boiler plate needed to add a new command.
-//They are structured in such as way as to allow a new command to be included by specifying
-//the type signature of the corresponding redis_interface_t method. This expands to a parser
-//that will match that command name and parse arguments of the given types and which will then
-//call the corresponding redis_interface_t method.
-
-//Begin starts off a command block with a rule guaranteed to fail. This allows us to not have to
-//special case the first actual command. All commands can then begin with '|'.
-#define BEGIN(RULE) RULE = (!qi::eps)
-
-//Alas! there is no macro overloading or a sufficiently robust variatic macro for our purposes here.
-#define CMD_0(CNAME)\
-        | command(1, std::string(#CNAME))\
-        [px::bind(&redis_grammar::output_response, this, \
-         px::bind(&redis_ext::CNAME, this \
-         ))]
-
-#define CMD_1(CNAME, ARG_TYPE_ONE)\
-        | command(2, std::string(#CNAME)) >> (ARG_TYPE_ONE##_arg)\
-        [px::bind(&redis_grammar::output_response, this, \
-         px::bind(&redis_ext::CNAME, this, qi::_1 \
-         ))]
-
-#define CMD_2(CNAME, ARG_TYPE_ONE, ARG_TYPE_TWO)\
-        | command(3, std::string(#CNAME)) >> (ARG_TYPE_ONE##_arg >> ARG_TYPE_TWO##_arg)\
-        [px::bind(&redis_grammar::output_response, this, \
-         px::bind(&redis_ext::CNAME, this, qi::_1, qi::_2 \
-         ))]
-
-#define CMD_3(CNAME, ARG_TYPE_ONE, ARG_TYPE_TWO, ARG_TYPE_THREE)\
-        | command(4, std::string(#CNAME)) >> (ARG_TYPE_ONE##_arg >> ARG_TYPE_TWO##_arg >> ARG_TYPE_THREE##_arg)\
-        [px::bind(&redis_grammar::output_response, this, \
-         px::bind(&redis_ext::CNAME, this, qi::_1, qi::_2, qi::_3 \
-         ))]
-
-#define CMD_4(CNAME, ARG_TYPE_ONE, ARG_TYPE_TWO, ARG_TYPE_THREE, ARG_TYPE_FOUR)\
-        | command(5, std::string(#CNAME)) >> (ARG_TYPE_ONE##_arg >> ARG_TYPE_TWO##_arg >> ARG_TYPE_THREE##_arg >> ARG_TYPE_FOUR##_arg)\
-        [px::bind(&redis_grammar::output_response, this, \
-         px::bind(&redis_ext::CNAME, this, qi::_1, qi::_2, qi::_3, qi::_4 \
-         ))]
-
-#define CMD_6(CNAME, ARG_TYPE_ONE, ARG_TYPE_TWO, ARG_TYPE_THREE, ARG_TYPE_FOUR, ARG_TYPE_FIVE, ARG_TYPE_SIX)\
-        | command(7, std::string(#CNAME)) >> (ARG_TYPE_ONE##_arg >> ARG_TYPE_TWO##_arg >> ARG_TYPE_THREE##_arg >> ARG_TYPE_FOUR##_arg >> ARG_TYPE_FIVE##_arg >> ARG_TYPE_SIX##_arg)\
-        [px::bind(&redis_grammar::output_response, this, \
-         px::bind(&redis_ext::CNAME, this, qi::_1, qi::_2, qi::_3, qi::_4, qi::_5, qi::_6 \
-         ))]
-
-#define CMD_7(CNAME, ARG_TYPE_ONE, ARG_TYPE_TWO, ARG_TYPE_THREE, ARG_TYPE_FOUR, ARG_TYPE_FIVE, ARG_TYPE_SIX, ARG_TYPE_SEVEN)\
-        | command(8, std::string(#CNAME)) >> (ARG_TYPE_ONE##_arg >> ARG_TYPE_TWO##_arg >> ARG_TYPE_THREE##_arg >> ARG_TYPE_FOUR##_arg >> ARG_TYPE_FIVE##_arg >> ARG_TYPE_SIX##_arg >> ARG_TYPE_SEVEN##_arg)\
-        [px::bind(&redis_grammar::output_response, this, \
-         px::bind(&redis_ext::CNAME, this, qi::_1, qi::_2, qi::_3, qi::_4, qi::_5, qi::_6, qi::_7 \
-         ))]
-
-
-//Some commands take an unsecified number of arguments. These are parsed into a vector of strings. (sorry no other types)
-#define CMD_N(CNAME)\
-        | command_n(std::string(#CNAME))\
-        [px::bind(&redis_grammar::output_response, this, \
-         px::bind(&redis_ext::CNAME, this, qi::_1 \
-         ))]
-
-#define COMMANDS_END ;
-
-template <typename Iterator>
-struct redis_grammar : qi::grammar<Iterator>, redis_output_writer, redis_ext {
-    redis_grammar(tcp_conn_t *conn, namespace_interface_t<redis_protocol_t> *intface, pubsub_runtime_t *runtime_) :
-        redis_grammar::base_type(start),
-        redis_output_writer(conn),
-        redis_ext(intface),
-        runtime(runtime_)
-    {
-        eol = qi::lit("\r\n");
-        args = '*' >> qi::uint_(qi::_r1) >> eol;
-        args_n %= '*' >> qi::uint_ >> eol;
-        arg_bytes %= '$' >> qi::uint_ >> eol;
-        cname = '$' >> qi::uint_(px::size(qi::_r1)) >> eol
-                >> qi::no_case[qi::string(qi::_r1)] >> eol;
-        string_data %= qi::as_string[qi::repeat(qi::_r1)[qi::char_]];
-        string_arg = arg_bytes[qi::_a = qi::_1] >> string_data(qi::_a)[qi::_val = qi::_1] >> eol;
-        unsigned_data %= qi::uint_;
-        unsigned_arg = arg_bytes >> unsigned_data[qi::_val = qi::_1] >> eol;
-        int_data %= qi::int_;
-        int_arg = arg_bytes >> int_data[qi::_val = qi::_1] >> eol;
-        float_data %= qi::int_; //TODO figure out how to get the real number parser working
-        float_arg = arg_bytes >> float_data[qi::_val = qi::_1] >> eol;
-
-        command = args(qi::_r1) >> cname(qi::_r2);
-        command_n = args_n[qi::_a = qi::_1] >> cname(qi::_r1) >> (qi::repeat(qi::_a - 1)[string_arg])[qi::_val = qi::_1];
-        arbitrary_command = args_n[qi::_a = qi::_1] >> qi::repeat(qi::_a)[string_arg];
-
-        //Commands
-
-        //Why break up the commands into a bunch of little blocks? If we have too many commands in one block we
-        //get a symbol error in the assembler. Turns out that the mangled name of a rule is proportional to
-        //the number of alternatives. Too many and we exceed the maximum length of a symbol name, boo.
-
-        //KEYS (commands from the 'keys' section of the redis documentation)
-        BEGIN(keys1)
-            CMD_N(del)
-            CMD_1(exists, string)
-            CMD_2(expire, string, unsigned)
-            CMD_2(expireat, string, unsigned)
-            CMD_1(keys, string)
-            CMD_2(move, string, string)
-        COMMANDS_END
-        BEGIN(keys2)
-            CMD_1(persist, string)
-            CMD_0(randomkey)
-            CMD_2(rename, string, string)
-            CMD_2(renamenx, string, string)
-            CMD_1(ttl, string)
-            CMD_1(type, string)
-        COMMANDS_END
-
-        //STRINGS
-        BEGIN(strings1)
-            CMD_2(append, string, string)
-            CMD_1(decr, string)
-            CMD_2(decrby, string, int)
-            CMD_1(get, string)
-            CMD_2(getbit, string, unsigned)
-            CMD_3(getrange, string, int, int)
-            CMD_2(getset, string, string)
-            CMD_1(incr, string)
-            CMD_2(incrby, string, int)
-        COMMANDS_END
-        BEGIN(strings2)
-            CMD_N(mget)
-            CMD_N(mset)
-            CMD_N(msetnx)
-            CMD_2(set, string, string)
-            CMD_3(setbit, string, unsigned, unsigned)
-            CMD_3(setex, string, unsigned, string)
-            CMD_2(setnx, string, string)
-            CMD_3(setrange, string, unsigned, string)
-            CMD_1(Strlen, string)
-        COMMANDS_END
-
-        //Hashes
-        BEGIN(hashes1)
-            CMD_N(hdel)
-            CMD_2(hexists, string, string)
-            CMD_2(hget, string, string)
-            CMD_1(hgetall, string)
-            CMD_3(hincrby, string, string, int)
-            CMD_1(hkeys, string)
-        COMMANDS_END
-        BEGIN(hashes2)
-            CMD_1(hlen, string)
-            CMD_N(hmget)
-            CMD_N(hmset)
-            CMD_3(hset, string, string, string)
-            CMD_3(hsetnx, string, string, string)
-            CMD_1(hvals, string)
-        COMMANDS_END
-
-        //Sets
-        BEGIN(sets1)
-           CMD_N(sadd)
-           CMD_1(scard, string)
-           CMD_N(sdiff)
-           CMD_N(sdiffstore)
-           CMD_N(sinter)
-           CMD_N(sinterstore)
-           CMD_2(sismember, string, string)
-        COMMANDS_END
-        BEGIN(sets2)
-           CMD_1(smembers, string)
-           CMD_3(smove, string, string, string)
-           CMD_1(spop, string)
-           CMD_1(srandmember, string)
-           CMD_N(srem)
-           CMD_N(sunion)
-           CMD_N(sunionstore)
-        COMMANDS_END
-
-        BEGIN(lists1)
-            CMD_N(blpop)
-            CMD_N(brpop)
-            CMD_N(brpoplpush)
-            CMD_2(lindex, string, int)
-            CMD_4(linsert, string, string, string, string)
-            CMD_1(llen, string)
-            CMD_1(lpop, string)
-            CMD_N(lpush)
-            CMD_2(lpushx, string, string)
-        COMMANDS_END
-        BEGIN(lists2)
-            CMD_3(lrange, string, int, int)
-            CMD_3(lrem, string, int, string)
-            CMD_3(lset, string, int, string)
-            CMD_3(ltrim, string, int, int)
-            CMD_1(rpop, string)
-            CMD_2(rpoplpush, string, string)
-            CMD_N(rpush)
-            CMD_2(rpushx, string, string)
-        COMMANDS_END
-
-        BEGIN(sortedsets1)
-            CMD_N(zadd)
-            CMD_1(zcard, string)
-            CMD_3(zcount, string, float, float)
-            CMD_3(zincrby, string, float, string)
-            CMD_N(zinterstore)
-            CMD_3(zrange, string, int, int)
-            CMD_4(zrange, string, int, int, string)
-            CMD_3(zrangebyscore, string, string, string)
-            CMD_4(zrangebyscore, string, string, string, string)
-        COMMANDS_END
-        BEGIN(sortedsets2)
-            CMD_6(zrangebyscore, string, string, string, string, unsigned, unsigned)
-            CMD_7(zrangebyscore, string, string, string, string, string, unsigned, unsigned)
-            CMD_2(zrank, string, string)
-            CMD_N(zrem)
-            CMD_3(zremrangebyrank, string, int, int)
-            CMD_3(zremrangebyscore, string, float, float)
-            CMD_3(zrevrange, string, int, int)
-            CMD_4(zrevrange, string, int, int, string)
-        COMMANDS_END
-        BEGIN(sortedsets3)
-            CMD_3(zrevrangebyscore, string, string, string)
-            CMD_4(zrevrangebyscore, string, string, string, string)
-            CMD_6(zrevrangebyscore, string, string, string, string, unsigned, unsigned)
-            CMD_7(zrevrangebyscore, string, string, string, string, string, unsigned, unsigned)
-            CMD_2(zrevrank, string, string)
-            CMD_2(zscore, string, string)
-            CMD_N(zunionstore)
-        COMMANDS_END
-
-        // Pub/sub
-        BEGIN(pubsub_ext)
-            | command_n(std::string("psubscribe"))[px::bind(&redis_grammar::first_subscribe, this, qi::_1, true)]
-            | command(3, std::string("publish")) >> (string_arg >> string_arg)
-                        [px::bind(&redis_grammar::publish, this, qi::_1, qi::_2)]
-            | command_n(std::string("subscribe"))[px::bind(&redis_grammar::first_subscribe, this, qi::_1, false)]
-        COMMANDS_END
-
-        BEGIN(pubsub)
-            | command_n(std::string("psubscribe"))[px::bind(&redis_grammar::subscribe, this, qi::_1, true)]
-            | command_n(std::string("punsubscribe"))[px::bind(&redis_grammar::unsubscribe, this, qi::_1, true)]
-            | command_n(std::string("subscribe"))[px::bind(&redis_grammar::subscribe, this, qi::_1, false)]
-            | command_n(std::string("unsubscribe"))[px::bind(&redis_grammar::unsubscribe, this, qi::_1, false)]
-            | arbitrary_command[px::bind(&redis_grammar::pubsub_error, this)]
-        COMMANDS_END
-
-        // Admin
-        BEGIN(admin)
-            CMD_1(select, unsigned)
-            CMD_0(info)
-        COMMANDS_END
-
-        // TODO better than this
-        srand(time(NULL));
-        connection_id = rand();
-        subscribed_channels = 0;
-
-        //Because of the aformentioned tiny blocks problem we have to now or the blocks here
-        //*sigh* and we were so close to requiring only one line to add a command
-        commands = keys1 | keys2 | strings1 | strings2 | hashes1 | hashes2 | sets1 |
-                   sets2 | lists1 | lists2 | sortedsets1 | sortedsets2 | sortedsets3 | admin
-                   | arbitrary_command[px::bind(&redis_grammar::unrecognized_command_error, this)];
-        start = commands | pubsub_ext;
-    }
-
-    
-private:
-    pubsub_runtime_t *runtime;
-
-    //Support rules
-    qi::rule<Iterator> eol;
-    qi::rule<Iterator, unsigned(unsigned)> args;
-    qi::rule<Iterator, unsigned()> args_n;
-    qi::rule<Iterator, void(std::string)> cname;
-    qi::rule<Iterator, unsigned()> arg_bytes;
-    qi::rule<Iterator, std::string(unsigned)> string_data;
-    qi::rule<Iterator, std::string(), qi::locals<unsigned> > string_arg;
-    qi::rule<Iterator, unsigned()> unsigned_data;
-    qi::rule<Iterator, unsigned()> unsigned_arg;
-    qi::rule<Iterator, int()> int_data;
-    qi::rule<Iterator, int()> int_arg;
-    qi::rule<Iterator, float()> float_data;
-    qi::rule<Iterator, float()> float_arg;
-
-    qi::rule<Iterator, void(unsigned, std::string)> command;
-    qi::rule<Iterator, std::vector<std::string>(std::string), qi::locals<unsigned> > command_n;
-    qi::rule<Iterator, void(), qi::locals<unsigned> > arbitrary_command;
-
-    //Command blocks
-    qi::rule<Iterator> commands;
-    qi::rule<Iterator> keys1;
-    qi::rule<Iterator> keys2;
-    qi::rule<Iterator> strings1;
-    qi::rule<Iterator> strings2;
-    qi::rule<Iterator> hashes1;
-    qi::rule<Iterator> hashes2;
-    qi::rule<Iterator> start;
-    qi::rule<Iterator> sets1;
-    qi::rule<Iterator> sets2;
-    qi::rule<Iterator> lists1;
-    qi::rule<Iterator> lists2;
-    qi::rule<Iterator> sortedsets1;
-    qi::rule<Iterator> sortedsets2;
-    qi::rule<Iterator> sortedsets3;
-    qi::rule<Iterator> pubsub_ext;
-    qi::rule<Iterator> pubsub;
-    qi::rule<Iterator> admin;
-
-    
-    // Pub/sub support
-
-    // Randomly generated (and so hopefully unique) id for this connection. Used to identify this connection
-    // when subscribing and unscribing from channels
-    uint64_t connection_id;
-    uint64_t subscribed_channels;
-
-    void first_subscribe(std::vector<std::string> &channels, bool patterned) {
-        subscribe(channels, patterned);
-
-        // After subscription we only accept pub/sub commands until unsubscribe
-        parse_pubsub();
-    }
-
-    void subscribe(std::vector<std::string> &channels, bool patterned) {
-        for(std::vector<std::string>::iterator iter = channels.begin(); iter != channels.end(); iter++) {
-            // Add our subscription
-            if(patterned) subscribed_channels += runtime->subscribe_pattern(*iter, connection_id, this);
-            else          subscribed_channels += runtime->subscribe(*iter, connection_id, this);
-            
-            // Output the successful subscription message
-            std::vector<std::string> subscription_message;
-            subscription_message.push_back(std::string("subscribe"));
-            subscription_message.push_back(*iter);
-            subscription_message.push_back(boost::lexical_cast<std::string>(subscribed_channels));
-            output_response(redis_protocol_t::redis_return_type(subscription_message));
-        }
-    }
-
-    void unsubscribe(std::vector<std::string> &channels, bool patterned) {
-        for(std::vector<std::string>::iterator iter = channels.begin(); iter != channels.end(); iter++) {
-            // Add our subscription
-            if(patterned) subscribed_channels -= runtime->unsubscribe_pattern(*iter, connection_id);
-            else          subscribed_channels -= runtime->unsubscribe(*iter, connection_id);
-=======
->>>>>>> c96b1e43
 
 #include "redis/pubsub.hpp"
 #include "redis/redis.hpp"
 #include "redis/redis_proto.hpp"
 #include "redis/redis_ext.hpp"
 #include "redis/redis_grammar.hpp"
-
-<<<<<<< HEAD
-    void unrecognized_command_error() {
-        output_response(redis_protocol_t::error_result(
-            "ERR command not recognized"
-        ));
-    }
-
-};
-=======
->>>>>>> c96b1e43
-
 
 void start_serving(tcp_conn_t *conn, namespace_interface_t<redis_protocol_t> *intface, pubsub_runtime_t *runtime) {
     redis_grammar<tcp_conn_t::iterator> redis(conn, intface, runtime);
