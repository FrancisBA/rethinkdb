--- conflicted
+++ resolved
@@ -236,11 +236,7 @@
 }
 
 template<class protocol_t>
-<<<<<<< HEAD
-void reactor_t<protocol_t>::be_primary(typename protocol_t::region_t region, multistore_ptr_t<protocol_t> *svs, const blueprint_t<protocol_t> &blueprint, signal_t *interruptor) THROWS_NOTHING {
-=======
-void reactor_t<protocol_t>::be_primary(typename protocol_t::region_t region, store_view_t<protocol_t> *store, const clone_ptr_t<watchable_t<blueprint_t<protocol_t> > > &blueprint, signal_t *interruptor) THROWS_NOTHING {
->>>>>>> 98a00247
+void reactor_t<protocol_t>::be_primary(typename protocol_t::region_t region, multistore_ptr_t<protocol_t> *svs, const clone_ptr_t<watchable_t<blueprint_t<protocol_t> > > &blueprint, signal_t *interruptor) THROWS_NOTHING {
     try {
         //Tell everyone that we're looking to become the primary
         directory_entry_t directory_entry(this, region);
