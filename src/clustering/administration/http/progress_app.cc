--- conflicted
+++ resolved
@@ -85,26 +85,15 @@
 /* A visitor to send out requests for the backfill progress of a reactor activity. */
 class send_backfill_requests_t : public boost::static_visitor<void> {
 public:
-<<<<<<< HEAD
     send_backfill_requests_t(std::map<peer_id_t, cluster_directory_metadata_t> _directory,
                              namespace_id_t _n_id,
                              machine_id_t _m_id,
                              reactor_activity_id_t _a_id,
                              memcached_protocol_t::region_t _region,
                              mailbox_manager_t *_mbox_manager,
-                             machine_id_map_t *_promise_map)
+                             machine_id_map_t *_promise_map,
+                             boost::ptr_vector<request_record_t> *_things_to_destroy)
         : directory(_directory),
-=======
-    send_backfill_requests(clone_ptr_t<directory_rview_t<cluster_directory_metadata_t> > _directory_metadata,
-                           namespace_id_t _n_id,
-                           machine_id_t _m_id,
-                           reactor_activity_id_t _a_id,
-                           memcached_protocol_t::region_t _region,
-                           mailbox_manager_t *_mbox_manager,
-                           machine_id_map_t *_promise_map,
-                           boost::ptr_vector<request_record_t> *_things_to_destroy)
-        : directory_metadata(_directory_metadata),
->>>>>>> bcf516cc
           n_id(_n_id),
           m_id(_m_id),
           a_id(_a_id),
@@ -257,7 +246,6 @@
         ++it;
     }
 
-<<<<<<< HEAD
     std::map<peer_id_t, cluster_directory_metadata_t> directory = directory_metadata->get();
     /* Iterate through the peers. */
     for (std::map<peer_id_t, cluster_directory_metadata_t>::iterator p_it  = directory.begin();
@@ -290,47 +278,8 @@
 
                         /* This visitor dispatches requests to the correct backfillers progress mailboxs. */
                         boost::apply_visitor(send_backfill_requests_t(directory, n_it->first, p_it->second.machine_id, a_it->first,
-                                                                    a_it->second.first, mbox_manager, &promise_map),
+                                                                    a_it->second.first, mbox_manager, &promise_map, &things_to_destroy),
                                              a_it->second.second);
-=======
-
-        /* Iterate through the peers. */
-        for (std::set<peer_id_t>::iterator p_it  = peers_list.begin();
-                p_it != peers_list.end();
-                ++p_it) {
-            /* Check to see if this matches the requested machine_id (or if we
-             * didn't specify a specific machine but want all the machines). */
-            if (!requested_machine_id || requested_machine_id == directory_metadata->get_value(*p_it).get().machine_id) {
-                /* The machine id of the machine which is backfilling. */
-                machine_id_t m_id = directory_metadata->get_value(*p_it).get().machine_id;
-
-                typedef std::map<namespace_id_t, directory_echo_wrapper_t<reactor_business_card_t<memcached_protocol_t> > > reactor_bcard_map_t;
-                reactor_bcard_map_t bcard_map = directory_metadata->get_value(*p_it).get().memcached_namespaces.reactor_bcards;
-
-                /* Iterate through the machine's reactor's business_cards to see which ones are doing backfills. */
-                for (std::map<namespace_id_t, directory_echo_wrapper_t<reactor_business_card_t<memcached_protocol_t> > >::iterator n_it  = bcard_map.begin();
-                                                                                                                                   n_it != bcard_map.end();
-                                                                                                                                   ++n_it) {
-                    /* Check to see if this matches the requested namespace (or
-                     * if we're just getting all the namespaces). */
-                    if (!requested_namespace_id || requested_namespace_id == n_it->first) {
-
-                        /* Iterate through the reactors activities to see if
-                         * any of them are currently backfilling. */
-                        for (reactor_business_card_t<memcached_protocol_t>::activity_map_t::iterator a_it  = n_it->second.internal.activities.begin();
-                                                                                                     a_it != n_it->second.internal.activities.end();
-                                                                                                     ++a_it) {
-                            /* XXX we don't have a way to filter by activity
-                             * id, there's no reason we couldn't but it doesn't
-                             * seem like the ui has a use for it soe we're
-                             * leaving it out. This could be a TODO. */
-
-                            /* This visitor dispatches requests to the correct backfillers progress mailboxs. */
-                            boost::apply_visitor(send_backfill_requests(directory_metadata, n_it->first, m_id, a_it->first,
-                                                                        a_it->second.first, mbox_manager, &promise_map, &things_to_destroy),
-                                                 a_it->second.second);
-                        }
->>>>>>> bcf516cc
                     }
                 }
             }
