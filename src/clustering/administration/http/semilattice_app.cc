#include "errors.hpp"

#include <string>

#include "http/http.hpp"
#include "clustering/administration/http/json_adapters.hpp"
#include "clustering/administration/http/semilattice_app.hpp"
#include "clustering/administration/suggester.hpp"
#include "stl_utils.hpp"

<<<<<<< HEAD
void semilattice_http_app_t::fill_in_blueprints(cluster_semilattice_metadata_t *cluster_metadata) {
    std::map<machine_id_t, datacenter_id_t> machine_assignments;

    for (std::map<machine_id_t, deletable_t<machine_semilattice_metadata_t> >::iterator it  = cluster_metadata->machines.machines.begin();
            it != cluster_metadata->machines.machines.end();
            it++) {
        if (!it->second.is_deleted()) {
            machine_assignments[it->first] = it->second.get().datacenter.get();
        }
    }

    std::map<peer_id_t, namespaces_directory_metadata_t<memcached_protocol_t> > reactor_directory_memcached;
    std::map<peer_id_t, namespaces_directory_metadata_t<rdb_protocol_t> > reactor_directory_rdb;
    std::map<peer_id_t, machine_id_t> machine_id_translation_table;
    std::map<peer_id_t, cluster_directory_metadata_t> directory = directory_metadata->get();
    for (std::map<peer_id_t, cluster_directory_metadata_t>::iterator it = directory.begin(); it != directory.end(); it++) {
        reactor_directory_memcached.insert(std::make_pair(it->first, it->second.memcached_namespaces));
        reactor_directory_rdb.insert(std::make_pair(it->first, it->second.rdb_namespaces));
        machine_id_translation_table.insert(std::make_pair(it->first, it->second.machine_id));
    }

    fill_in_blueprints_for_protocol<memcached_protocol_t>(&cluster_metadata->memcached_namespaces,
            reactor_directory_memcached,
            machine_id_translation_table,
            machine_assignments,
            us);

    fill_in_blueprints_for_protocol<rdb_protocol_t>(&cluster_metadata->rdb_namespaces,
            reactor_directory_rdb,
            machine_id_translation_table,
            machine_assignments,
            us);
}

=======
>>>>>>> bfd9c7f5
semilattice_http_app_t::semilattice_http_app_t(
        metadata_change_handler_t<cluster_semilattice_metadata_t> *_metadata_change_handler,
        const clone_ptr_t<watchable_t<std::map<peer_id_t, cluster_directory_metadata_t> > > &_directory_metadata,
        boost::uuids::uuid _us)
    : metadata_change_handler(_metadata_change_handler), directory_metadata(_directory_metadata), us(_us) { }

void semilattice_http_app_t::get_root(scoped_cJSON_t *json_out) {
    // keep this in sync with handle's behavior for getting the root
    cluster_semilattice_metadata_t cluster_metadata = metadata_change_handler->get();
    json_adapter_t<cluster_semilattice_metadata_t, namespace_metadata_ctx_t> json_adapter(&cluster_metadata);
    namespace_metadata_ctx_t json_ctx(us);
    json_out->reset(json_adapter.render(json_ctx));
}

http_res_t semilattice_http_app_t::handle(const http_req_t &req) {
    try {
        cluster_semilattice_metadata_t cluster_metadata = metadata_change_handler->get();

        //as we traverse the json sub directories this will keep track of where we are
        boost::shared_ptr<json_adapter_if_t<namespace_metadata_ctx_t> > json_adapter_head(new json_adapter_t<cluster_semilattice_metadata_t, namespace_metadata_ctx_t>(&cluster_metadata));
        namespace_metadata_ctx_t json_ctx(us);

        http_req_t::resource_t::iterator it = req.resource.begin();

        //Traverse through the subfields until we're done with the url
        while (it != req.resource.end()) {
            json_adapter_if_t<namespace_metadata_ctx_t>::json_adapter_map_t subfields = json_adapter_head->get_subfields(json_ctx);
            if (subfields.find(*it) == subfields.end()) {
                return http_res_t(404); //someone tried to walk off the edge of the world
            }
            json_adapter_head = subfields[*it];
            it++;
        }

        //json_adapter_head now points to the correct part of the metadata time to build a response and be on our way
        switch (req.method) {
            case GET:
            {
                http_res_t res(200);
                scoped_cJSON_t json_repr(json_adapter_head->render(json_ctx));
                res.set_body("application/json", cJSON_print_std_string(json_repr.get()));
                return res;
            }
            break;
            case POST:
            {
                // TODO: Get rid of this release mode wrapper, make Michael unhappy.
#ifdef NDEBUG
                {
                    boost::optional<std::string> content_type = req.find_header_line("Content-Type");
                    if (!content_type || content_type.get() != "application/json") {
                        logINF("Bad request, Content-Type should be application/json.");
                        return http_res_t(415);
                    }
                }
#endif
                scoped_cJSON_t change(cJSON_Parse(req.body.c_str()));
                if (!change.get()) { //A null value indicates that parsing failed
                    std::string sanitized = req.body;
                    /* We mustn't try to log tabs, newlines, or unprintable
                    characters. */
                    for (int i = 0; i < int(sanitized.length()); i++) {
                        if (sanitized[i] == '\n' || sanitized[i] == '\t') {
                            sanitized[i] = ' ';
                        } else if (sanitized[i] < ' ' || sanitized[i] > '~') {
                            sanitized[i] = '?';
                        }
                    }
                    logINF("Json body failed to parse. Here's the data that failed: %s", sanitized.c_str());
                    return http_res_t(400);
                }

                json_adapter_head->apply(change.get(), json_ctx);

                {
                    scoped_cJSON_t absolute_change(change.release());
                    std::vector<std::string> parts(req.resource.begin(), req.resource.end());
                    for (std::vector<std::string>::reverse_iterator it = parts.rbegin(); it != parts.rend(); it++) {
                        scoped_cJSON_t inner(absolute_change.release());
                        absolute_change.reset(cJSON_CreateObject());
                        cJSON_AddItemToObject(absolute_change.get(), it->c_str(), inner.release());
                    }
                    std::string msg = cJSON_print_unformatted_std_string(absolute_change.get());
                    logINF("Applying data %s", msg.c_str());
                }

                /* Fill in the blueprints */
                try {
                    fill_in_blueprints(&cluster_metadata, directory_metadata->get(), us);
                } catch (missing_machine_exc_t &e) { }

                metadata_change_handler->update(cluster_metadata);

                http_res_t res(200);

                scoped_cJSON_t json_repr(json_adapter_head->render(json_ctx));
                res.set_body("application/json", cJSON_print_std_string(json_repr.get()));

                return res;
            }
            break;
            case DELETE:
            {
                json_adapter_head->erase(json_ctx);

                try {
                    fill_in_blueprints(&cluster_metadata, directory_metadata->get(), us);
                } catch (missing_machine_exc_t &e) { }

                metadata_change_handler->update(cluster_metadata);

                http_res_t res(200);

                scoped_cJSON_t json_repr(json_adapter_head->render(json_ctx));
                res.set_body("application/json", cJSON_print_std_string(json_repr.get()));

                return res;
            }
            break;
            case PUT:
            {
                // TODO: Get rid of this release mode wrapper, make Michael unhappy.
#ifdef NDEBUG
                {
                    boost::optional<std::string> content_type = req.find_header_line("Content-Type");
                    if (!content_type || content_type.get() != "application/json") {
                        logINF("Bad request, Content-Type should be application/json.");
                        return http_res_t(415);
                    }
                }
#endif
                scoped_cJSON_t change(cJSON_Parse(req.body.c_str()));
                if (!change.get()) { //A null value indicates that parsing failed
                    logINF("Json body failed to parse.\n Here's the data that failed: %s\n", req.body.c_str());
                    return http_res_t(400);
                }

                logINF("Applying data %s", req.body.c_str());
                json_adapter_head->reset(json_ctx);
                json_adapter_head->apply(change.get(), json_ctx);

                /* Fill in the blueprints */
                try {
                    fill_in_blueprints(&cluster_metadata, directory_metadata->get(), us);
                } catch (missing_machine_exc_t &e) { }

                metadata_change_handler->update(cluster_metadata);

                http_res_t res(200);

                scoped_cJSON_t json_repr(json_adapter_head->render(json_ctx));
                res.set_body("application/json", cJSON_print_std_string(json_repr.get()));

                return res;
            }
            break;
            case HEAD:
            case TRACE:
            case OPTIONS:
            case CONNECT:
            case PATCH:
            default:
                return http_res_t(405);
                break;
        }
    } catch (schema_mismatch_exc_t &e) {
        http_res_t res(400);
        logINF("HTTP request throw a schema_mismatch_exc_t with what = %s", e.what());
        res.set_body("application/text", e.what());
        return res;
    } catch (permission_denied_exc_t &e) {
        http_res_t res(400);
        logINF("HTTP request throw a permission_denied_exc_t with what = %s", e.what());
        res.set_body("application/text", e.what());
        return res;
    } catch (cannot_satisfy_goals_exc_t &e) {
        http_res_t res(500);
        logINF("The server was given a set of goals for which it couldn't find a valid blueprint. %s", e.what());
        res.set_body("application/text", e.what());
        return res;
    }
    unreachable();
}
<|MERGE_RESOLUTION|>--- conflicted
+++ resolved
@@ -8,43 +8,6 @@
 #include "clustering/administration/suggester.hpp"
 #include "stl_utils.hpp"
 
-<<<<<<< HEAD
-void semilattice_http_app_t::fill_in_blueprints(cluster_semilattice_metadata_t *cluster_metadata) {
-    std::map<machine_id_t, datacenter_id_t> machine_assignments;
-
-    for (std::map<machine_id_t, deletable_t<machine_semilattice_metadata_t> >::iterator it  = cluster_metadata->machines.machines.begin();
-            it != cluster_metadata->machines.machines.end();
-            it++) {
-        if (!it->second.is_deleted()) {
-            machine_assignments[it->first] = it->second.get().datacenter.get();
-        }
-    }
-
-    std::map<peer_id_t, namespaces_directory_metadata_t<memcached_protocol_t> > reactor_directory_memcached;
-    std::map<peer_id_t, namespaces_directory_metadata_t<rdb_protocol_t> > reactor_directory_rdb;
-    std::map<peer_id_t, machine_id_t> machine_id_translation_table;
-    std::map<peer_id_t, cluster_directory_metadata_t> directory = directory_metadata->get();
-    for (std::map<peer_id_t, cluster_directory_metadata_t>::iterator it = directory.begin(); it != directory.end(); it++) {
-        reactor_directory_memcached.insert(std::make_pair(it->first, it->second.memcached_namespaces));
-        reactor_directory_rdb.insert(std::make_pair(it->first, it->second.rdb_namespaces));
-        machine_id_translation_table.insert(std::make_pair(it->first, it->second.machine_id));
-    }
-
-    fill_in_blueprints_for_protocol<memcached_protocol_t>(&cluster_metadata->memcached_namespaces,
-            reactor_directory_memcached,
-            machine_id_translation_table,
-            machine_assignments,
-            us);
-
-    fill_in_blueprints_for_protocol<rdb_protocol_t>(&cluster_metadata->rdb_namespaces,
-            reactor_directory_rdb,
-            machine_id_translation_table,
-            machine_assignments,
-            us);
-}
-
-=======
->>>>>>> bfd9c7f5
 semilattice_http_app_t::semilattice_http_app_t(
         metadata_change_handler_t<cluster_semilattice_metadata_t> *_metadata_change_handler,
         const clone_ptr_t<watchable_t<std::map<peer_id_t, cluster_directory_metadata_t> > > &_directory_metadata,
