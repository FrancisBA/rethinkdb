#include "clustering/administration/main/serve.hpp"

#include <stdio.h>

#include "arch/arch.hpp"
#include "arch/os_signal.hpp"
#include "clustering/administration/admin_tracker.hpp"
#include "clustering/administration/auto_reconnect.hpp"
#include "clustering/administration/http/server.hpp"
#include "clustering/administration/issues/local.hpp"
#include "clustering/administration/logger.hpp"
#include "clustering/administration/main/file_based_svs_by_namespace.hpp"
#include "clustering/administration/main/initial_join.hpp"
#include "clustering/administration/main/watchable_fields.hpp"
#include "clustering/administration/metadata.hpp"
#include "clustering/administration/namespace_interface_repository.hpp"
#include "clustering/administration/parser_maker.hpp"
#include "clustering/administration/perfmon_collection_repo.hpp"
#include "clustering/administration/persist.hpp"
#include "clustering/administration/proc_stats.hpp"
#include "clustering/administration/reactor_driver.hpp"
<<<<<<< HEAD
#include "jsproc/pool.hpp"
=======
>>>>>>> 907179fc
#include "memcached/tcp_conn.hpp"
#include "mock/dummy_protocol.hpp"
#include "mock/dummy_protocol_parser.hpp"
#include "rpc/connectivity/cluster.hpp"
#include "rpc/connectivity/multiplexer.hpp"
#include "rpc/directory/read_manager.hpp"
#include "rpc/directory/write_manager.hpp"
#include "rpc/mailbox/mailbox.hpp"
#include "rpc/semilattice/semilattice_manager.hpp"
#include "rpc/semilattice/view/field.hpp"

bool do_serve(
<<<<<<< HEAD
    const jsproc::spawner_t::info_t *spawner_info,
    io_backend_t io_backend,
=======
    io_backender_t *io_backender,
>>>>>>> 907179fc
    bool i_am_a_server,
    const std::string &logfilepath,
    // NB. filepath & persistent_file are used iff i_am_a_server is true.
    const std::string &filepath, metadata_persistence::persistent_file_t *persistent_file,
    const std::set<peer_address_t> &joins,
    service_ports_t ports,
    machine_id_t machine_id, const cluster_semilattice_metadata_t &semilattice_metadata,
    std::string web_assets, signal_t *stop_cond)
{
    boost::scoped_ptr<jsproc::pool_group_t> jsproc_pool_group(
        !spawner_info ? NULL :
        new jsproc::pool_group_t(*spawner_info, jsproc::pool_t::DEFAULTS));

    local_issue_tracker_t local_issue_tracker;

    log_writer_t log_writer(logfilepath, &local_issue_tracker);

    connectivity_cluster_t connectivity_cluster;
    message_multiplexer_t message_multiplexer(&connectivity_cluster);

    message_multiplexer_t::client_t mailbox_manager_client(&message_multiplexer, 'M');
    mailbox_manager_t mailbox_manager(&mailbox_manager_client);
    message_multiplexer_t::client_t::run_t mailbox_manager_client_run(&mailbox_manager_client, &mailbox_manager);

    message_multiplexer_t::client_t semilattice_manager_client(&message_multiplexer, 'S');
    semilattice_manager_t<cluster_semilattice_metadata_t> semilattice_manager_cluster(&semilattice_manager_client, semilattice_metadata);
    message_multiplexer_t::client_t::run_t semilattice_manager_client_run(&semilattice_manager_client, &semilattice_manager_cluster);

    log_server_t log_server(&mailbox_manager, &log_writer);

    // Initialize the stat manager before the directory manager so that we
    // could initialize the cluster directory metadata with the proper
    // stat_manager mailbox address
    stat_manager_t stat_manager(&mailbox_manager);

    metadata_change_handler_t<cluster_semilattice_metadata_t> metadata_change_handler(&mailbox_manager, semilattice_manager_cluster.get_root_view());

    watchable_variable_t<cluster_directory_metadata_t> our_root_directory_variable(
        cluster_directory_metadata_t(
            machine_id,
            get_ips(),
            stat_manager.get_address(),
            metadata_change_handler.get_request_mailbox_address(),
            log_server.get_business_card(),
            i_am_a_server ? SERVER_PEER : PROXY_PEER
        ));

    message_multiplexer_t::client_t directory_manager_client(&message_multiplexer, 'D');
    directory_write_manager_t<cluster_directory_metadata_t> directory_write_manager(&directory_manager_client, our_root_directory_variable.get_watchable());
    directory_read_manager_t<cluster_directory_metadata_t> directory_read_manager(connectivity_cluster.get_connectivity_service());
    message_multiplexer_t::client_t::run_t directory_manager_client_run(&directory_manager_client, &directory_read_manager);

    message_multiplexer_t::run_t message_multiplexer_run(&message_multiplexer);
    connectivity_cluster_t::run_t connectivity_cluster_run(&connectivity_cluster, ports.port, &message_multiplexer_run, ports.client_port);

    // If (0 == port), then we asked the OS to give us a port number.
    if (0 == ports.port) {
        ports.port = connectivity_cluster_run.get_port();
    } else {
        rassert(ports.port == connectivity_cluster_run.get_port());
    }
    printf("Listening for intracluster traffic on port %d...\n", ports.port);

    auto_reconnector_t auto_reconnector(
        &connectivity_cluster,
        &connectivity_cluster_run,
        directory_read_manager.get_root_view()->subview(
            field_getter_t<machine_id_t, cluster_directory_metadata_t>(&cluster_directory_metadata_t::machine_id)),
        metadata_field(&cluster_semilattice_metadata_t::machines, semilattice_manager_cluster.get_root_view())
        );

    field_copier_t<std::list<local_issue_t>, cluster_directory_metadata_t> copy_local_issues_to_cluster(
        &cluster_directory_metadata_t::local_issues,
        local_issue_tracker.get_issues_watchable(),
        &our_root_directory_variable
        );

    admin_tracker_t admin_tracker(
        semilattice_manager_cluster.get_root_view(), directory_read_manager.get_root_view());

    perfmon_collection_t proc_stats_collection;
    perfmon_membership_t proc_stats_membership(&get_global_perfmon_collection(), &proc_stats_collection, "proc");

    proc_stats_collector_t proc_stats_collector(&proc_stats_collection);

    boost::scoped_ptr<initial_joiner_t> initial_joiner;
    if (!joins.empty()) {
        initial_joiner.reset(new initial_joiner_t(&connectivity_cluster, &connectivity_cluster_run, joins));
        try {
            wait_interruptible(initial_joiner->get_ready_signal(), stop_cond);
        } catch (interrupted_exc_t) {
            return false;
        }
    }

    perfmon_collection_repo_t perfmon_repo(&get_global_perfmon_collection());

    file_based_svs_by_namespace_t<mock::dummy_protocol_t> dummy_svs_source(io_backender, filepath);
    // Reactor drivers
    boost::scoped_ptr<reactor_driver_t<mock::dummy_protocol_t> > dummy_reactor_driver(!i_am_a_server ? NULL :
        new reactor_driver_t<mock::dummy_protocol_t>(
            io_backender,
            &mailbox_manager,
            directory_read_manager.get_root_view()->subview(
                field_getter_t<namespaces_directory_metadata_t<mock::dummy_protocol_t>, cluster_directory_metadata_t>(&cluster_directory_metadata_t::dummy_namespaces)),
            persistent_file->get_dummy_branch_history_manager(),
            metadata_field(&cluster_semilattice_metadata_t::dummy_namespaces, semilattice_manager_cluster.get_root_view()),
            metadata_field(&cluster_semilattice_metadata_t::machines, semilattice_manager_cluster.get_root_view()),
            directory_read_manager.get_root_view()->subview(
                field_getter_t<machine_id_t, cluster_directory_metadata_t>(&cluster_directory_metadata_t::machine_id)),
            &dummy_svs_source,
            &perfmon_repo));
    boost::scoped_ptr<field_copier_t<namespaces_directory_metadata_t<mock::dummy_protocol_t>, cluster_directory_metadata_t> >
        dummy_reactor_directory_copier(!i_am_a_server ? NULL :
            new field_copier_t<namespaces_directory_metadata_t<mock::dummy_protocol_t>, cluster_directory_metadata_t>(
                &cluster_directory_metadata_t::dummy_namespaces,
                dummy_reactor_driver->get_watchable(),
                &our_root_directory_variable));

    file_based_svs_by_namespace_t<memcached_protocol_t> memcached_svs_source(io_backender, filepath);
    boost::scoped_ptr<reactor_driver_t<memcached_protocol_t> > memcached_reactor_driver(!i_am_a_server ? NULL :
        new reactor_driver_t<memcached_protocol_t>(
            io_backender,
            &mailbox_manager,
            directory_read_manager.get_root_view()->subview(
                field_getter_t<namespaces_directory_metadata_t<memcached_protocol_t>, cluster_directory_metadata_t>(&cluster_directory_metadata_t::memcached_namespaces)),
            persistent_file->get_memcached_branch_history_manager(),
            metadata_field(&cluster_semilattice_metadata_t::memcached_namespaces, semilattice_manager_cluster.get_root_view()),
            metadata_field(&cluster_semilattice_metadata_t::machines, semilattice_manager_cluster.get_root_view()),
            directory_read_manager.get_root_view()->subview(
                field_getter_t<machine_id_t, cluster_directory_metadata_t>(&cluster_directory_metadata_t::machine_id)),
            &memcached_svs_source,
            &perfmon_repo));
    boost::scoped_ptr<field_copier_t<namespaces_directory_metadata_t<memcached_protocol_t>, cluster_directory_metadata_t> >
        memcached_reactor_directory_copier(!i_am_a_server ? NULL :
            new field_copier_t<namespaces_directory_metadata_t<memcached_protocol_t>, cluster_directory_metadata_t>(
                &cluster_directory_metadata_t::memcached_namespaces,
                memcached_reactor_driver->get_watchable(),
                &our_root_directory_variable));

    // Namespace repos
    namespace_repo_t<mock::dummy_protocol_t> dummy_namespace_repo(&mailbox_manager,
        directory_read_manager.get_root_view()->subview(
            field_getter_t<namespaces_directory_metadata_t<mock::dummy_protocol_t>, cluster_directory_metadata_t>(&cluster_directory_metadata_t::dummy_namespaces))
        );

    namespace_repo_t<memcached_protocol_t> memcached_namespace_repo(&mailbox_manager,
        directory_read_manager.get_root_view()->subview(
            field_getter_t<namespaces_directory_metadata_t<memcached_protocol_t>, cluster_directory_metadata_t>(&cluster_directory_metadata_t::memcached_namespaces))
        );

    parser_maker_t<mock::dummy_protocol_t, mock::dummy_protocol_parser_t> dummy_parser_maker(
        &mailbox_manager,
        metadata_field(&cluster_semilattice_metadata_t::dummy_namespaces, semilattice_manager_cluster.get_root_view()),
        DEBUG_ONLY(ports.port_offset, )
        &dummy_namespace_repo,
        &perfmon_repo);

    parser_maker_t<memcached_protocol_t, memcache_listener_t> memcached_parser_maker(
        &mailbox_manager,
        metadata_field(&cluster_semilattice_metadata_t::memcached_namespaces, semilattice_manager_cluster.get_root_view()),
        DEBUG_ONLY(ports.port_offset, )
        &memcached_namespace_repo,
        &perfmon_repo);

    boost::scoped_ptr<metadata_persistence::semilattice_watching_persister_t> persister(!i_am_a_server ? NULL :
        new metadata_persistence::semilattice_watching_persister_t(
            persistent_file, semilattice_manager_cluster.get_root_view()));

    {
        if (0 == ports.http_port)
            ports.http_port = ports.port + 1000;

        // TODO: Pardon me what, but is this how we fail here?
        guarantee(ports.http_port < 65536);

        printf("Starting up administrative HTTP server on port %d...\n", ports.http_port);
        administrative_http_server_manager_t administrative_http_interface(
            ports.http_port,
            &mailbox_manager,
            &metadata_change_handler,
            semilattice_manager_cluster.get_root_view(),
            directory_read_manager.get_root_view(),
            &memcached_namespace_repo,
            &admin_tracker,
            machine_id,
            web_assets);

        printf("Server started; send SIGINT to stop.\n");

        stop_cond->wait_lazily_unordered();

        printf("Server got SIGINT; shutting down...\n");
    }

    cond_t non_interruptor;
    if (persister)
        persister->stop_and_flush(&non_interruptor);

    return true;
}

<<<<<<< HEAD
bool serve(const jsproc::spawner_t::info_t *spawner_info, io_backend_t io_backend, const std::string &filepath, metadata_persistence::persistent_file_t *persistent_file, const std::set<peer_address_t> &joins, service_ports_t ports, machine_id_t machine_id, const cluster_semilattice_metadata_t &semilattice_metadata, std::string web_assets, signal_t *stop_cond) {
    std::string logfilepath = filepath + "/log_file";
    return do_serve(spawner_info, io_backend, true, logfilepath, filepath, persistent_file, joins, ports, machine_id, semilattice_metadata, web_assets, stop_cond);
=======
bool serve(io_backender_t *io_backender, const std::string &filepath, metadata_persistence::persistent_file_t *persistent_file, const std::set<peer_address_t> &joins, service_ports_t ports, machine_id_t machine_id, const cluster_semilattice_metadata_t &semilattice_metadata, std::string web_assets, signal_t *stop_cond) {
    std::string logfilepath = filepath + "/log_file";
    return do_serve(io_backender, true, logfilepath, filepath, persistent_file, joins, ports, machine_id, semilattice_metadata, web_assets, stop_cond);
>>>>>>> 907179fc
}

bool serve_proxy(io_backender_t *io_backender, const std::string &logfilepath, const std::set<peer_address_t> &joins, service_ports_t ports, machine_id_t machine_id, const cluster_semilattice_metadata_t &semilattice_metadata, std::string web_assets, signal_t *stop_cond) {
    // filepath and persistent_file are ignored for proxies, so we use the empty string & NULL respectively.
<<<<<<< HEAD
    return do_serve(NULL, io_backend, false, logfilepath, "", NULL, joins, ports, machine_id, semilattice_metadata, web_assets, stop_cond);
=======
    return do_serve(io_backender, false, logfilepath, "", NULL, joins, ports, machine_id, semilattice_metadata, web_assets, stop_cond);
>>>>>>> 907179fc
}<|MERGE_RESOLUTION|>--- conflicted
+++ resolved
@@ -19,10 +19,7 @@
 #include "clustering/administration/persist.hpp"
 #include "clustering/administration/proc_stats.hpp"
 #include "clustering/administration/reactor_driver.hpp"
-<<<<<<< HEAD
 #include "jsproc/pool.hpp"
-=======
->>>>>>> 907179fc
 #include "memcached/tcp_conn.hpp"
 #include "mock/dummy_protocol.hpp"
 #include "mock/dummy_protocol_parser.hpp"
@@ -35,12 +32,8 @@
 #include "rpc/semilattice/view/field.hpp"
 
 bool do_serve(
-<<<<<<< HEAD
     const jsproc::spawner_t::info_t *spawner_info,
-    io_backend_t io_backend,
-=======
     io_backender_t *io_backender,
->>>>>>> 907179fc
     bool i_am_a_server,
     const std::string &logfilepath,
     // NB. filepath & persistent_file are used iff i_am_a_server is true.
@@ -243,22 +236,12 @@
     return true;
 }
 
-<<<<<<< HEAD
-bool serve(const jsproc::spawner_t::info_t *spawner_info, io_backend_t io_backend, const std::string &filepath, metadata_persistence::persistent_file_t *persistent_file, const std::set<peer_address_t> &joins, service_ports_t ports, machine_id_t machine_id, const cluster_semilattice_metadata_t &semilattice_metadata, std::string web_assets, signal_t *stop_cond) {
+bool serve(const jsproc::spawner_t::info_t *spawner_info, io_backender_t *io_backender, const std::string &filepath, metadata_persistence::persistent_file_t *persistent_file, const std::set<peer_address_t> &joins, service_ports_t ports, machine_id_t machine_id, const cluster_semilattice_metadata_t &semilattice_metadata, std::string web_assets, signal_t *stop_cond) {
     std::string logfilepath = filepath + "/log_file";
-    return do_serve(spawner_info, io_backend, true, logfilepath, filepath, persistent_file, joins, ports, machine_id, semilattice_metadata, web_assets, stop_cond);
-=======
-bool serve(io_backender_t *io_backender, const std::string &filepath, metadata_persistence::persistent_file_t *persistent_file, const std::set<peer_address_t> &joins, service_ports_t ports, machine_id_t machine_id, const cluster_semilattice_metadata_t &semilattice_metadata, std::string web_assets, signal_t *stop_cond) {
-    std::string logfilepath = filepath + "/log_file";
-    return do_serve(io_backender, true, logfilepath, filepath, persistent_file, joins, ports, machine_id, semilattice_metadata, web_assets, stop_cond);
->>>>>>> 907179fc
+    return do_serve(spawner_info, io_backender, true, logfilepath, filepath, persistent_file, joins, ports, machine_id, semilattice_metadata, web_assets, stop_cond);
 }
 
 bool serve_proxy(io_backender_t *io_backender, const std::string &logfilepath, const std::set<peer_address_t> &joins, service_ports_t ports, machine_id_t machine_id, const cluster_semilattice_metadata_t &semilattice_metadata, std::string web_assets, signal_t *stop_cond) {
     // filepath and persistent_file are ignored for proxies, so we use the empty string & NULL respectively.
-<<<<<<< HEAD
-    return do_serve(NULL, io_backend, false, logfilepath, "", NULL, joins, ports, machine_id, semilattice_metadata, web_assets, stop_cond);
-=======
-    return do_serve(io_backender, false, logfilepath, "", NULL, joins, ports, machine_id, semilattice_metadata, web_assets, stop_cond);
->>>>>>> 907179fc
+    return do_serve(NULL, io_backender, false, logfilepath, "", NULL, joins, ports, machine_id, semilattice_metadata, web_assets, stop_cond);
 }