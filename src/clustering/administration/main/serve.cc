--- conflicted
+++ resolved
@@ -142,13 +142,9 @@
 
     file_based_svs_by_namespace_t<mock::dummy_protocol_t> dummy_svs_source(io_backender, filepath);
     // Reactor drivers
-<<<<<<< HEAD
 
     // Dummy
-    boost::scoped_ptr<reactor_driver_t<mock::dummy_protocol_t> > dummy_reactor_driver(!i_am_a_server ? NULL :
-=======
     scoped_ptr_t<reactor_driver_t<mock::dummy_protocol_t> > dummy_reactor_driver(!i_am_a_server ? NULL :
->>>>>>> 26e3fc7f
         new reactor_driver_t<mock::dummy_protocol_t>(
             io_backender,
             &mailbox_manager,
@@ -191,7 +187,7 @@
 
     // RDB
     file_based_svs_by_namespace_t<rdb_protocol_t> rdb_svs_source(io_backender, filepath);
-    boost::scoped_ptr<reactor_driver_t<rdb_protocol_t> > rdb_reactor_driver(!i_am_a_server ? NULL :
+    scoped_ptr_t<reactor_driver_t<rdb_protocol_t> > rdb_reactor_driver(!i_am_a_server ? NULL :
         new reactor_driver_t<rdb_protocol_t>(
             io_backender,
             &mailbox_manager,
@@ -204,7 +200,7 @@
                 field_getter_t<machine_id_t, cluster_directory_metadata_t>(&cluster_directory_metadata_t::machine_id)),
             &rdb_svs_source,
             &perfmon_repo));
-    boost::scoped_ptr<field_copier_t<namespaces_directory_metadata_t<rdb_protocol_t>, cluster_directory_metadata_t> >
+    scoped_ptr_t<field_copier_t<namespaces_directory_metadata_t<rdb_protocol_t>, cluster_directory_metadata_t> >
         rdb_reactor_directory_copier(!i_am_a_server ? NULL :
             new field_copier_t<namespaces_directory_metadata_t<rdb_protocol_t>, cluster_directory_metadata_t>(
                 &cluster_directory_metadata_t::rdb_namespaces,
@@ -241,7 +237,6 @@
         &memcached_namespace_repo,
         &perfmon_repo);
 
-<<<<<<< HEAD
     rdb_protocol::query_http_app_t rdb_parser(semilattice_manager_cluster.get_root_view(), &rdb_namespace_repo);
     // TODO: make this not be shitty (port offsets and such)
 #ifdef NDEBUG
@@ -252,10 +247,7 @@
     query_server_t rdb_pb_server(12346 + ports.port_offset, semilattice_manager_cluster.get_root_view(), &rdb_namespace_repo);
 #endif
 
-    boost::scoped_ptr<metadata_persistence::semilattice_watching_persister_t> persister(!i_am_a_server ? NULL :
-=======
     scoped_ptr_t<metadata_persistence::semilattice_watching_persister_t> persister(!i_am_a_server ? NULL :
->>>>>>> 26e3fc7f
         new metadata_persistence::semilattice_watching_persister_t(
             persistent_file, semilattice_manager_cluster.get_root_view()));
 
