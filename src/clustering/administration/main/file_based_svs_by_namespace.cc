// Copyright 2010-2013 RethinkDB, all rights reserved.
#include "clustering/administration/main/file_based_svs_by_namespace.hpp"

#include <functional>

#include "clustering/immediate_consistency/branch/multistore.hpp"
#include "clustering/reactor/reactor.hpp"
#include "serializer/config.hpp"
#include "serializer/translator.hpp"
#include "storage_ctx.hpp"
#include "utils.hpp"


/* This object serves mostly as a container for arguments to the
 * do_construct_existing_store function because we hit the std::bind argument
 * limit. */
template <class protocol_t>
struct store_args_t {
    store_args_t(storage_ctx_t *_storage_ctx, const base_path_t &_base_path,
            namespace_id_t _namespace_id, int64_t _cache_size,
            perfmon_collection_t *_serializers_perfmon_collection, typename
            protocol_t::context_t *_ctx)
        : storage_ctx(_storage_ctx), base_path(_base_path),
          namespace_id(_namespace_id), cache_size(_cache_size),
          serializers_perfmon_collection(_serializers_perfmon_collection),
          ctx(_ctx)
    { }

    storage_ctx_t *storage_ctx;
    base_path_t base_path;
    namespace_id_t namespace_id;
    int64_t cache_size;
    perfmon_collection_t *serializers_perfmon_collection;
    typename protocol_t::context_t *ctx;
};

std::string hash_shard_perfmon_name(int hash_shard_number) {
    return strprintf("shard_%d", hash_shard_number);
}

template <class protocol_t>
void do_construct_existing_store(int i,
                                 store_args_t<protocol_t> store_args,
                                 serializer_multiplexer_t *multiplexer,
                                 int num_db_threads,
                                 stores_lifetimer_t<protocol_t> *stores_out,
                                 store_view_t<protocol_t> **store_views) {

    // TODO: Exceptions?  Can exceptions happen, and then this doesn't
    // catch it, and the caller doesn't handle it.

    // TODO: A problem with this is that all the stores get
    // created on low-number threads.  What if there are
    // multiple namespaces?  We need a global
    // thread-distributor that evenly distributes stores about
    // threads.
    on_thread_t th(threadnum_t(i % num_db_threads));

    // TODO: Can we pass serializers_perfmon_collection across threads like this?
    typename protocol_t::store_t *store
        = new typename protocol_t::store_t(multiplexer->proxies[i],
                                           hash_shard_perfmon_name(i),
                                           store_args.cache_size,
                                           false,
                                           store_args.serializers_perfmon_collection,
                                           store_args.ctx,
                                           store_args.storage_ctx,
                                           store_args.base_path);
    (*stores_out->stores())[i].init(store);
    store_views[i] = store;
}

template <class protocol_t>
void do_create_new_store(int i,
                         store_args_t<protocol_t> store_args,
                         serializer_multiplexer_t *multiplexer,
                         int num_db_threads,
                         stores_lifetimer_t<protocol_t> *stores_out,
                         store_view_t<protocol_t> **store_views) {
    // TODO: See the todo about thread distribution in do_construct_existing_store.  It is applicable here, too.
    on_thread_t th(threadnum_t(i % num_db_threads));

    typename protocol_t::store_t *store
        = new typename protocol_t::store_t(multiplexer->proxies[i],
                                           hash_shard_perfmon_name(i),
                                           store_args.cache_size,
                                           true,
                                           store_args.serializers_perfmon_collection,
                                           store_args.ctx,
                                           store_args.storage_ctx,
                                           store_args.base_path);
    (*stores_out->stores())[i].init(store);
    store_views[i] = store;
}

template <class protocol_t>
void
file_based_svs_by_namespace_t<protocol_t>::get_svs(
            perfmon_collection_t *serializers_perfmon_collection,
            namespace_id_t namespace_id,
            int64_t cache_size,
            stores_lifetimer_t<protocol_t> *stores_out,
            scoped_ptr_t<multistore_ptr_t<protocol_t> > *svs_out,
            typename protocol_t::context_t *ctx) {

    const int num_db_threads = get_num_db_threads();

    // TODO: If the server gets killed when starting up, we can
    // get a database in an invalid startup state.

    // TODO: This is quite suspicious in that we check if the file
    // exists and then assume it exists or does not exist when
    // loading or creating it.

    // TODO: We should use N slices on M serializers, not N slices
    // on N serializers.

    const int num_stores = CPU_SHARDING_FACTOR;

    const serializer_filepath_t serializer_filepath = file_name_for(namespace_id);

    scoped_ptr_t<standard_serializer_t> serializer;
    scoped_ptr_t<serializer_multiplexer_t> multiplexer;

    int res = access(serializer_filepath.permanent_path().c_str(), R_OK | W_OK);
    store_args_t<protocol_t> store_args(storage_ctx_, base_path_,
            namespace_id, cache_size, serializers_perfmon_collection, ctx);
    if (res == 0) {
        filepath_file_opener_t file_opener(serializer_filepath, &storage_ctx_->io_backender);

        // TODO: Could we handle failure when loading the serializer?  Right now, we don't.
        serializer.init(new standard_serializer_t(standard_serializer_t::dynamic_config_t(),
                                                  &file_opener,
                                                  serializers_perfmon_collection));

        std::vector<standard_serializer_t *> ptrs;
        ptrs.push_back(serializer.get());
        multiplexer.init(new serializer_multiplexer_t(ptrs));

        // The files already exist, thus we don't create them.
        scoped_array_t<store_view_t<protocol_t> *> store_views(num_stores);
        stores_out->stores()->init(num_stores);


        // TODO: Exceptions?  Can exceptions happen, and then
        // store_views' values would leak.  That is, are we handling
        // them in the pmap?  No.

        pmap(num_stores, std::bind(do_construct_existing_store<protocol_t>,
<<<<<<< HEAD
                                   std::placeholders::_1, store_args, multiplexer.get(),
=======
                                   _1, store_args, multiplexer.get(),
>>>>>>> 913a6544
                                   num_db_threads, stores_out, store_views.data()));

        svs_out->init(new multistore_ptr_t<protocol_t>(store_views.data(), num_stores));
    } else {
        stores_out->stores()->init(num_stores);

        filepath_file_opener_t file_opener(serializer_filepath, &storage_ctx_->io_backender);
        standard_serializer_t::create(&file_opener,
                                      standard_serializer_t::static_config_t());

        serializer.init(new standard_serializer_t(standard_serializer_t::dynamic_config_t(),
                                                  &file_opener,
                                                  serializers_perfmon_collection));

        std::vector<standard_serializer_t *> ptrs;
        ptrs.push_back(serializer.get());
        serializer_multiplexer_t::create(ptrs, num_stores);
        multiplexer.init(new serializer_multiplexer_t(ptrs));


        // TODO: How do we specify what the stores' regions are?

        // TODO: Exceptions?  Can exceptions happen, and then store_views' values would leak.

        // The files do not exist, create them.
        // TODO: This should use pmap.
        scoped_array_t<store_view_t<protocol_t> *> store_views(num_stores);

        pmap(num_stores, std::bind(do_create_new_store<protocol_t>,
<<<<<<< HEAD
                                   std::placeholders::_1, store_args, multiplexer.get(),
=======
                                   _1,  store_args, multiplexer.get(),
>>>>>>> 913a6544
                                   num_db_threads, stores_out, store_views.data()));

        svs_out->init(new multistore_ptr_t<protocol_t>(store_views.data(), num_stores));

        // Initialize the metadata in the underlying stores.
        object_buffer_t<fifo_enforcer_sink_t::exit_write_t> write_token;
        (*svs_out)->new_write_token(&write_token);

        cond_t dummy_interruptor;

        order_source_t order_source;  // TODO: order_token_t::ignore.  Use the svs.

        guarantee((*svs_out)->get_region() == protocol_t::region_t::universe());
        (*svs_out)->set_metainfo(region_map_t<protocol_t, binary_blob_t>((*svs_out)->get_region(),
                                                                         binary_blob_t(version_range_t(version_t::zero()))),
                                 order_source.check_in("file_based_svs_by_namespace_t"),
                                 &write_token,
                                 &dummy_interruptor);

        // Finally, the store is created.
        file_opener.move_serializer_file_to_permanent_location();
    }

    stores_out->serializer()->init(serializer.release());
    stores_out->multiplexer()->init(multiplexer.release());
}

template <class protocol_t>
void file_based_svs_by_namespace_t<protocol_t>::destroy_svs(namespace_id_t namespace_id) {
    // TODO: Handle errors?  It seems like we can't really handle the error so let's just ignore it?
    const std::string filepath = file_name_for(namespace_id).permanent_path();
    const int res = ::unlink(filepath.c_str());
    guarantee_err(res == 0 || errno == ENOENT, "unlink failed for file %s", filepath.c_str());
}

template <class protocol_t>
serializer_filepath_t file_based_svs_by_namespace_t<protocol_t>::file_name_for(namespace_id_t namespace_id) {
    return serializer_filepath_t(base_path_, uuid_to_str(namespace_id));
}

#include "mock/dummy_protocol.hpp"
template class file_based_svs_by_namespace_t<mock::dummy_protocol_t>;

#include "memcached/protocol.hpp"
template class file_based_svs_by_namespace_t<memcached_protocol_t>;

#include "rdb_protocol/protocol.hpp"
template class file_based_svs_by_namespace_t<rdb_protocol_t>;<|MERGE_RESOLUTION|>--- conflicted
+++ resolved
@@ -147,11 +147,7 @@
         // them in the pmap?  No.
 
         pmap(num_stores, std::bind(do_construct_existing_store<protocol_t>,
-<<<<<<< HEAD
-                                   std::placeholders::_1, store_args, multiplexer.get(),
-=======
                                    _1, store_args, multiplexer.get(),
->>>>>>> 913a6544
                                    num_db_threads, stores_out, store_views.data()));
 
         svs_out->init(new multistore_ptr_t<protocol_t>(store_views.data(), num_stores));
@@ -181,11 +177,7 @@
         scoped_array_t<store_view_t<protocol_t> *> store_views(num_stores);
 
         pmap(num_stores, std::bind(do_create_new_store<protocol_t>,
-<<<<<<< HEAD
-                                   std::placeholders::_1, store_args, multiplexer.get(),
-=======
-                                   _1,  store_args, multiplexer.get(),
->>>>>>> 913a6544
+                                   _1, store_args, multiplexer.get(),
                                    num_db_threads, stores_out, store_views.data()));
 
         svs_out->init(new multistore_ptr_t<protocol_t>(store_views.data(), num_stores));
