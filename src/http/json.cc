--- conflicted
+++ resolved
@@ -1,15 +1,8 @@
 #include <stdlib.h>
-<<<<<<< HEAD
-#include <vector>
-#include <string.h>
-
-#include "errors.hpp"
-#include <boost/make_shared.hpp>
-=======
+//#include <string.h>
 
 #include <set>
 #include <vector>
->>>>>>> 915471b0
 
 #include "http/json.hpp"
 #include "stl_utils.hpp"
