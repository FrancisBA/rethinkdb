--- conflicted
+++ resolved
@@ -29,11 +29,8 @@
     };
     virtual void read(void *,size_t) = 0;
     virtual void read_line(std::vector<char> *) = 0;
-<<<<<<< HEAD
-=======
 
     virtual ~memcached_interface_t() { }
->>>>>>> 58c0efd6
 };
 
 void handle_memcache(
