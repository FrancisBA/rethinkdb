#ifndef __MEMCACHED_MEMCACHED_HPP__
#define __MEMCACHED_MEMCACHED_HPP__

#include "arch/arch.hpp"
#include "data_provider.hpp"
#include "btree/value.hpp"
#include "store.hpp"
#include "concurrency/fifo_checker.hpp"

/* `handle_memcache()` handles memcache queries from the given `memcached_interface_t`,
sending the results to the same `memcached_interface_t`, until either SIGINT is sent to
the server or `memcache_interface_t::read()` or `memcache_interface_t::read_line()`
throws `no_more_data_exc_t`.

See `memcache/file.hpp` and `memcache/tcp_conn.hpp` for premade functions to handle
memcache traffic from either a file or a TCP connection. */

struct memcached_interface_t {

<<<<<<< HEAD
    virtual void write(const char *, size_t) = 0;
=======
/* Interface for txt_memcached_handler. This was created so I (jdoliner) could
 * make a dummy one for importation of memcached commands from a file */
class txt_memcached_handler_if {
public:
    txt_memcached_handler_if(get_store_t *get_store, set_store_interface_t *set_store, int max_concurrent_queries_per_connection = MAX_CONCURRENT_QUERIES_PER_CONNECTION)
        : get_store(get_store), set_store(set_store), requests_out_sem(max_concurrent_queries_per_connection)
    { }

    virtual ~txt_memcached_handler_if() { }

    get_store_t *get_store;
    set_store_interface_t *set_store;

    // Used to limit number of concurrent noreply requests
    semaphore_t requests_out_sem;

    /* If a client sends a bunch of noreply requests and then a 'quit', we cannot delete ourself
    immediately because the noreply requests still hold the 'requests_out' semaphore. We use this
    semaphore to figure out when we can delete ourself. */
    drain_semaphore_t drain_semaphore;

    virtual void write(const std::string& buffer) = 0;
    virtual void write(const char *buffer, size_t bytes) = 0;
    virtual void vwritef(const char *format, va_list args) = 0;
    virtual void writef(const char *format, ...) = 0;
>>>>>>> 3d768cac
    virtual void write_unbuffered(const char *buffer, size_t bytes) = 0;
    virtual void flush_buffer() = 0;
    virtual bool is_write_open() = 0;

    struct no_more_data_exc_t : public std::exception {
        const char *what() throw () {
            return "No more data available from txt_memcached handler.";
        }
    };
    virtual void read(void *,size_t) = 0;
    virtual void read_line(std::vector<char> *) = 0;
};

void handle_memcache(
    memcached_interface_t *interface,
    get_store_t *get_store,
    set_store_interface_t *set_store,
    int max_concurrent_queries_per_connection);

#endif /* __MEMCACHED_MEMCACHED_HPP__ */<|MERGE_RESOLUTION|>--- conflicted
+++ resolved
@@ -17,35 +17,7 @@
 
 struct memcached_interface_t {
 
-<<<<<<< HEAD
     virtual void write(const char *, size_t) = 0;
-=======
-/* Interface for txt_memcached_handler. This was created so I (jdoliner) could
- * make a dummy one for importation of memcached commands from a file */
-class txt_memcached_handler_if {
-public:
-    txt_memcached_handler_if(get_store_t *get_store, set_store_interface_t *set_store, int max_concurrent_queries_per_connection = MAX_CONCURRENT_QUERIES_PER_CONNECTION)
-        : get_store(get_store), set_store(set_store), requests_out_sem(max_concurrent_queries_per_connection)
-    { }
-
-    virtual ~txt_memcached_handler_if() { }
-
-    get_store_t *get_store;
-    set_store_interface_t *set_store;
-
-    // Used to limit number of concurrent noreply requests
-    semaphore_t requests_out_sem;
-
-    /* If a client sends a bunch of noreply requests and then a 'quit', we cannot delete ourself
-    immediately because the noreply requests still hold the 'requests_out' semaphore. We use this
-    semaphore to figure out when we can delete ourself. */
-    drain_semaphore_t drain_semaphore;
-
-    virtual void write(const std::string& buffer) = 0;
-    virtual void write(const char *buffer, size_t bytes) = 0;
-    virtual void vwritef(const char *format, va_list args) = 0;
-    virtual void writef(const char *format, ...) = 0;
->>>>>>> 3d768cac
     virtual void write_unbuffered(const char *buffer, size_t bytes) = 0;
     virtual void flush_buffer() = 0;
     virtual bool is_write_open() = 0;
@@ -57,6 +29,8 @@
     };
     virtual void read(void *,size_t) = 0;
     virtual void read_line(std::vector<char> *) = 0;
+
+    virtual ~memcached_interface_t() { }
 };
 
 void handle_memcache(
