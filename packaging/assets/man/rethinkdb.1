--- conflicted
+++ resolved
@@ -80,11 +80,7 @@
     Number of cores to use.
 
 .B \-\-no\-set\-affinity
-<<<<<<< HEAD
-    Do not set threads' affinity and let the OS move the threads between the cores.
-=======
     Do not set threads' affinity and let the OS move the threads between CPU cores.
->>>>>>> 18181159
     This may cause performance degradation.
 
 .B \-m, 
