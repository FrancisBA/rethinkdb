--- conflicted
+++ resolved
@@ -93,16 +93,7 @@
 
         # Callback that will be registered: updates the toolbar buttons based on how many namespaces have been selected
         update_toolbar_buttons: =>
-<<<<<<< HEAD
             @.$('.btn.remove-namespace').is ':disabled', @get_selected_namespaces().length < 1
-=======
-            if @get_selected_namespaces().length < 1 and @.$('.btn.remove-namespace').prop('disabled') is false
-                @.$('.btn.remove-namespace').prop 'disabled', 'disabled'
-                @.$('.btn.remove-namespace').addClass 'disabled'
-            else if @get_selected_namespaces().length > 0 and @.$('.btn.remove-namespace').prop('disabled') is true
-                @.$('.btn.remove-namespace').removeProp 'disabled'
-                @.$('.btn.remove-namespace').removeClass 'disabled'
->>>>>>> 5786b51c
 
         destroy: =>
             super
@@ -193,7 +184,6 @@
             namespace_list_element = super element
             @bind_callbacks_to_namespace namespace_list_element
 
-<<<<<<< HEAD
         add_namespace: (event) =>
             event.preventDefault()
             @add_namespace_dialog.render()
@@ -206,8 +196,6 @@
                 @remove_namespace_dialog.render @get_selected_elements()
             event.preventDefault()
 
-=======
->>>>>>> 5786b51c
         register_namespace_callbacks: (callbacks) =>
             @callbacks = callbacks
             @bind_callbacks_to_namespace namespace_list_element for namespace_list_element in @element_views
