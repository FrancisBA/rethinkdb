
# This file extends the namespace module with functionality to present
# the index of namespaces.
module 'NamespaceView', ->
    # Show a list of namespaces
    class @NamespaceList extends UIComponents.AbstractList
        # Use a namespace-specific template for the namespace list
        template: Handlebars.compile $('#namespace_list-template').html()
        error_template: Handlebars.compile $('#error_adding_namespace-template').html()

        # Extend the generic list events
        events: ->
            'click a.btn.add-namespace': 'add_namespace'
            'click a.btn.remove-namespace': 'remove_namespace'
            'click .close': 'remove_parent_alert'

        initialize: ->
            log_initial '(initializing) namespace list view'

            @add_namespace_dialog = new NamespaceView.AddNamespaceModal
            @remove_namespace_dialog = new NamespaceView.RemoveNamespaceModal

            super namespaces, NamespaceView.NamespaceListElement, 'tbody.list'
            @to_unbind = []
        render: =>
            super
            @update_toolbar_buttons()
            return @

        remove_parent_alert: (event) ->
            event.preventDefault()
            element = $(event.target).parent()
            element.slideUp 'fast', -> element.remove()

        # Extend the AbstractList.add_element method to bind a callback to each namespace added to the list
        add_element: (element) =>
            machine_list_element = super element
            machine_list_element.off 'selected'
            machine_list_element.on 'selected', @update_toolbar_buttons


        add_namespace: (event) =>
            event.preventDefault()
            if datacenters.length is 0
                @.$('#user-alert-space').html @error_template
                @.$('#user-alert-space').alert()
            else
                log_action 'add namespace button clicked'
                @add_namespace_dialog.render()
                $('#focus_namespace_name').focus()

        remove_namespace: (event) =>
            log_action 'remove namespace button clicked'
            # Make sure the button isn't disabled, and pass the list of namespace UUIDs selected
            if not $(event.currentTarget).hasClass 'disabled'
                @remove_namespace_dialog.render @get_selected_elements()
            event.preventDefault()

        # Callback that will be registered: updates the toolbar buttons based on how many namespaces have been selected
        update_toolbar_buttons: =>
            # We need to check how many namespaces have been checked off to decide which buttons to enable/disable
            $remove_namespaces_button = @.$('.actions-bar a.btn.remove-namespace')
            $remove_namespaces_button.toggleClass 'disabled', @get_selected_elements().length < 1

        destroy: =>
             super()


    # Namespace list element
    class @NamespaceListElement extends UIComponents.CheckboxListElement
        template: Handlebars.compile $('#namespace_list_element-template').html()

        history_opsec: []

        events: ->
            _.extend super,
                'click a.rename-namespace': 'rename_namespace'
                'mouseenter .contains_info': 'display_popover'
                'mouseleave .contains_info': 'hide_popover'

        hide_popover: ->
            $('.tooltip').remove()

        display_popover: (event) ->
            $(event.currentTarget).tooltip('show')

        initialize: ->
            log_initial '(initializing) list view: namespace'
            super @template

            # Initialize history
            for i in [0..40]
                @history_opsec.push 0

            @model.on 'change', @render
            machines.on 'all', @render

        update_history_opsec: =>
            @history_opsec.shift()
            @history_opsec.push @model.get_stats().keys_read + @model.get_stats().keys_set


        json_for_template: =>
            json = _.extend super(), DataUtils.get_namespace_status(@model.get('id'))
            json.nreplicas += json.nshards

            data_in_memory = 0
            data_total = 0
            for machine in machines.models
                if machine.get('stats')? and @model.get('id') of machine.get('stats') and machine.get('stats')[@model.get('id')].cache?
                    data_in_memory += machine.get('stats')[@model.get('id')].cache.block_size*machine.get('stats')[@model.get('id')].cache.blocks_in_memory
                    data_total += machine.get('stats')[@model.get('id')].cache.block_size*machine.get('stats')[@model.get('id')].cache.blocks_total
            json.data_in_memory_percent = Math.floor(data_in_memory/data_total*100)
            json.data_in_memory = human_readable_units(data_in_memory, units_space)
            json.data_total = human_readable_units(data_total, units_space)

            @update_history_opsec()
            json.opsec = @history_opsec[@history_opsec.length-1]

            return json

        render: =>
            super()

            sparkline_attr =
                fillColor: false
                spotColor: false
                minSpotColor: false
                maxSpotColor: false
                chartRangeMin: 0
                width: '75px'
                height: '15px'

            @.$('.opsec_sparkline').sparkline @history_opsec, sparkline_attr

            return @

        rename_namespace: (event) ->
            event.preventDefault()
            rename_modal = new UIComponents.RenameItemModal @model.get('id'), 'namespace'
            rename_modal.render()

        destroy: =>
            @model.off 'change', @render
            machines.off 'all', @render

    # A modal for adding namespaces
    class @AddNamespaceModal extends UIComponents.AbstractModal
        template: Handlebars.compile $('#add_namespace-modal-template').html()
        alert_tmpl: Handlebars.compile $('#added_namespace-alert-template').html()
        error_template: Handlebars.compile $('#error_input-template').html()
        class: 'add-namespace'

        initialize: ->
            log_initial '(initializing) modal dialog: add namespace'
            super

        render: ->
            log_render '(rendering) add namespace dialog'

            super
                modal_title: 'Add namespace'
                btn_primary_text: 'Add'
                datacenters: _.map(datacenters.models, (datacenter) -> datacenter.toJSON())

        on_submit: =>
            super

            formdata = form_data_as_object($('form', @$modal))

            template_error = {}
            input_error = false

            if formdata.name is ''
                input_error = true
                template_error.namespace_is_empty = true
            else
                for namespace in namespaces.models
                    if namespace.get('name') is formdata.name
                        input_error = true
                        template_error.namespace_exists = true
                        break

            if input_error is true
                $('.alert_modal').html @error_template template_error
                $('.alert_modal').alert()
                @reset_buttons()
            else
                ### TODO use this call so we are sure to be consistent when we update the namespace
                data = {}
                data['memcached_namespaces'] = {}
                data['memcached_namespaces']['new'] =
                    name: formdata.name
                    primary_uuid: formdata.primary_datacenter
                    port : parseInt(formdata.port)

                $.ajax
                    processData: false
                    url: '/ajax/semilattice'
                    type: 'POST'
                    contentType: 'application/json'
                    data: JSON.stringify data
                    success: @on_success
                    error: @on_error
                ###
                $.ajax
                    processData: false
                    url: '/ajax/semilattice/rdb_namespaces/new'
                    type: 'POST'
                    contentType: 'application/json'
                    data: JSON.stringify(
                        name: formdata.name
                        primary_uuid: formdata.primary_datacenter
                        )
                    success: @on_success
                    error: @on_error

        on_success: (response) =>
            super

            # the result of this operation are some
            # attributes about the namespace we
            # created, to be used in an alert
<<<<<<< HEAD
            apply_to_collection(namespaces, add_protocol_tag(response, "rdb"))

=======
            apply_to_collection(namespaces, add_protocol_tag(response, "memcached"))
>>>>>>> 9ee66839
            # Notify the user
            for id, namespace of response
                $('#user-alert-space').append @alert_tmpl
                    uuid: id
                    name: namespace.name


    # A modal for removing namespaces
    class @RemoveNamespaceModal extends UIComponents.AbstractModal
        template: Handlebars.compile $('#remove_namespace-modal-template').html()
        alert_tmpl: Handlebars.compile $('#removed_namespace-alert-template').html()
        class: 'remove-namespace-dialog'

        initialize: ->
            log_initial '(initializing) modal dialog: remove namespace'
            super

        render: (_namespaces_to_delete) ->
            log_render '(rendering) remove namespace dialog'
            @namespaces_to_delete = _namespaces_to_delete

            array_for_template = _.map @namespaces_to_delete, (namespace) -> namespace.toJSON()
            super
                modal_title: 'Remove namespace'
                btn_primary_text: 'Remove'
                namespaces: array_for_template
                namespaces_length_is_one: @namespaces_to_delete.length is 1

            @.$('.btn-primary').focus()

        on_submit: ->
            super


            # For when /ajax will handle post request
            data = {}
            for namespace in @namespaces_to_delete
                if not data[namespace.get('protocol')+'_namespaces']?
                    data[namespace.get('protocol')+'_namespaces'] = {}
                data[namespace.get('protocol')+'_namespaces'][namespace.get('id')] = null

            $.ajax
                url: "/ajax/semilattice"
                type: 'POST'
                contentType: 'application/json'
                data: JSON.stringify data
                dataType: 'json',
                success: @on_success,
                error: @on_error

        on_success: (response) ->
            deleted_namespaces = []
            for namespace in @namespaces_to_delete
                deleted_namespaces.push namespaces.get(namespace.id).get('name')

            $('#user-alert-space').append @alert_tmpl 
                deleted_namespaces: deleted_namespaces
            
            apply_diffs response

            super<|MERGE_RESOLUTION|>--- conflicted
+++ resolved
@@ -221,12 +221,8 @@
             # the result of this operation are some
             # attributes about the namespace we
             # created, to be used in an alert
-<<<<<<< HEAD
             apply_to_collection(namespaces, add_protocol_tag(response, "rdb"))
 
-=======
-            apply_to_collection(namespaces, add_protocol_tag(response, "memcached"))
->>>>>>> 9ee66839
             # Notify the user
             for id, namespace of response
                 $('#user-alert-space').append @alert_tmpl
